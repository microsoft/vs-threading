--- conflicted
+++ resolved
@@ -22,13 +22,8 @@
     </Compile>
   </ItemGroup>
   <ItemGroup>
-<<<<<<< HEAD
-    <PackageReference Include="coverlet.msbuild" Version="3.1.1" />
+    <PackageReference Include="coverlet.msbuild" Version="3.1.2" />
     <PackageReference Include="Microsoft.NET.Test.Sdk" Version="17.1.0" />
-=======
-    <PackageReference Include="coverlet.msbuild" Version="3.1.2" />
-    <PackageReference Include="Microsoft.NET.Test.Sdk" Version="17.0.0" />
->>>>>>> cb4124ca
     <PackageReference Include="Nullable" Version="1.3.0" PrivateAssets="all" />
     <PackageReference Include="System.Runtime.CompilerServices.Unsafe" Version="6.0.0" />
     <PackageReference Include="Xunit.Combinatorial" Version="1.4.1" />

﻿<Project Sdk="Microsoft.NET.Sdk">
  <PropertyGroup>
    <TargetFramework>net472</TargetFramework>
    <IsTestProject>true</IsTestProject>
    <AutoGenerateBindingRedirects>true</AutoGenerateBindingRedirects>
    <GenerateBindingRedirectsOutputType>true</GenerateBindingRedirectsOutputType>
  </PropertyGroup>
  <ItemGroup>
    <Reference Include="WindowsBase" />
  </ItemGroup>
  <ItemGroup>
    <ProjectReference Include="..\..\src\Microsoft.VisualStudio.Threading.Analyzers.CodeFixes\Microsoft.VisualStudio.Threading.Analyzers.CodeFixes.csproj" />
    <ProjectReference Include="..\..\src\Microsoft.VisualStudio.Threading.Analyzers.CSharp\Microsoft.VisualStudio.Threading.Analyzers.CSharp.csproj" />
    <ProjectReference Include="..\..\src\Microsoft.VisualStudio.Threading.Analyzers.VisualBasic\Microsoft.VisualStudio.Threading.Analyzers.VisualBasic.csproj" />
    <ProjectReference Include="..\..\src\Microsoft.VisualStudio.Threading.Analyzers\Microsoft.VisualStudio.Threading.Analyzers.csproj" />
    <ProjectReference Include="..\..\src\Microsoft.VisualStudio.Threading\Microsoft.VisualStudio.Threading.csproj" />
  </ItemGroup>
  <ItemGroup>
    <PackageReference Include="coverlet.msbuild" Version="3.1.0">
      <PrivateAssets>all</PrivateAssets>
      <IncludeAssets>runtime; build; native; contentfiles; analyzers; buildtransitive</IncludeAssets>
    </PackageReference>
    <PackageReference Include="Microsoft.CodeAnalysis.CSharp.CodeFix.Testing.XUnit" Version="1.1.0" />
    <PackageReference Include="Microsoft.CodeAnalysis.VisualBasic.CodeFix.Testing.XUnit" Version="1.1.0" />
<<<<<<< HEAD
    <PackageReference Include="Microsoft.CodeAnalysis" Version="3.11.0" />
    <PackageReference Include="Microsoft.VisualStudio.Shell.15.0" Version="16.11.31528.385" />
=======
    <PackageReference Include="Microsoft.CodeAnalysis" Version="3.1.0" />
    <PackageReference Include="Microsoft.VisualStudio.Shell.15.0" Version="16.11.31613.86" />
>>>>>>> 79735d71
    <PackageReference Include="xunit" Version="2.4.1" />
    <PackageReference Include="xunit.runner.visualstudio" Version="2.4.3">
      <PrivateAssets>all</PrivateAssets>
      <IncludeAssets>runtime; build; native; contentfiles; analyzers; buildtransitive</IncludeAssets>
    </PackageReference>
  </ItemGroup>
  <ItemGroup>
    <EmbeddedResource Include="..\..\src\Microsoft.VisualStudio.Threading.Analyzers.CodeFixes\build\AdditionalFiles\**" LinkBase="BuiltIn.AdditionalFiles">
      <LogicalName>AdditionalFiles.%(FileName)%(Extension)</LogicalName>
    </EmbeddedResource>
    <EmbeddedResource Include="AdditionalFiles\**">
      <LogicalName>AdditionalFiles.%(FileName)%(Extension)</LogicalName>
    </EmbeddedResource>
  </ItemGroup>
  <ItemGroup>
    <None Remove="AdditionalFiles\**" />
  </ItemGroup>
  <ItemGroup>
    <Service Include="{82A7F48D-3B50-4B1E-B82E-3ADA8210C358}" />
  </ItemGroup>
  <ItemGroup>
    <EmbeddedResource Update="..\Microsoft.VisualStudio.Threading.Analyzers.CodeFixes\build\AdditionalFiles\VSTHRD010.MainThreadSwitchingMethods.txt">
      <CustomToolNamespace>AdditionalFiles</CustomToolNamespace>
    </EmbeddedResource>
  </ItemGroup>
</Project><|MERGE_RESOLUTION|>--- conflicted
+++ resolved
@@ -22,13 +22,8 @@
     </PackageReference>
     <PackageReference Include="Microsoft.CodeAnalysis.CSharp.CodeFix.Testing.XUnit" Version="1.1.0" />
     <PackageReference Include="Microsoft.CodeAnalysis.VisualBasic.CodeFix.Testing.XUnit" Version="1.1.0" />
-<<<<<<< HEAD
     <PackageReference Include="Microsoft.CodeAnalysis" Version="3.11.0" />
-    <PackageReference Include="Microsoft.VisualStudio.Shell.15.0" Version="16.11.31528.385" />
-=======
-    <PackageReference Include="Microsoft.CodeAnalysis" Version="3.1.0" />
     <PackageReference Include="Microsoft.VisualStudio.Shell.15.0" Version="16.11.31613.86" />
->>>>>>> 79735d71
     <PackageReference Include="xunit" Version="2.4.1" />
     <PackageReference Include="xunit.runner.visualstudio" Version="2.4.3">
       <PrivateAssets>all</PrivateAssets>

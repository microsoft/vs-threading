--- conflicted
+++ resolved
@@ -112,8 +112,7 @@
         }
 
         [Fact]
-<<<<<<< HEAD
-        public void ReportWarningWhenTaskIsReturnedDirectlyFromMethod()
+        public async Task ReportWarningWhenTaskIsReturnedDirectlyFromMethod()
         {
             var test = @"
 using System.Threading.Tasks;
@@ -128,12 +127,12 @@
     }
 }
 ";
-            var expect = this.CreateDiagnostic(10, 16, 4);
-            this.VerifyCSharpDiagnostic(test, expect);
-        }
-
-        [Fact]
-        public void ReportWarningWhenTaskIsReturnedAwaitedFromMethod()
+            var expected = this.CreateDiagnostic(10, 16, 4);
+            await Verify.VerifyAnalyzerAsync(test, expected);
+        }
+
+        [Fact]
+        public async Task ReportWarningWhenTaskIsReturnedAwaitedFromMethod()
         {
             var test = @"
 using System.Threading.Tasks;
@@ -148,14 +147,14 @@
     }
 }
 ";
-            var expect = this.CreateDiagnostic(10, 22, 4);
-            this.VerifyCSharpDiagnostic(test, expect);
+            var expected = this.CreateDiagnostic(10, 22, 4);
+            await Verify.VerifyAnalyzerAsync(test, expected);
         }
 
         [Theory]
         [InlineData(true)]
         [InlineData(false)]
-        public void ReportWarningWhenConfiguredTaskIsReturnedAwaitedFromMethod(bool continueOnCapturedContext)
+        public async Task ReportWarningWhenConfiguredTaskIsReturnedAwaitedFromMethod(bool continueOnCapturedContext)
         {
             var test = $@"
 using System.Threading.Tasks;
@@ -170,14 +169,14 @@
     }}
 }}
 ";
-            var expect = this.CreateDiagnostic(10, 15, 21 + continueOnCapturedContext.ToString().Length);
-            this.VerifyCSharpDiagnostic(test, expect);
+            var expected = this.CreateDiagnostic(10, 15, 21 + continueOnCapturedContext.ToString().Length);
+            await Verify.VerifyAnalyzerAsync(test, expected);
         }
 
         [Theory]
         [InlineData(true)]
         [InlineData(false)]
-        public void ReportWarningWhenConfiguredTaskTIsReturnedAwaitedFromMethod(bool continueOnCapturedContext)
+        public async Task ReportWarningWhenConfiguredTaskTIsReturnedAwaitedFromMethod(bool continueOnCapturedContext)
         {
             var test = $@"
 using System.Threading.Tasks;
@@ -192,12 +191,12 @@
     }}
 }}
 ";
-            var expect = this.CreateDiagnostic(10, 22, 21 + continueOnCapturedContext.ToString().Length);
-            this.VerifyCSharpDiagnostic(test, expect);
-        }
-
-        [Fact]
-        public void ReportWarningWhenConfiguredInlineTaskReturnedAwaitedFromMethod()
+            var expected = this.CreateDiagnostic(10, 22, 21 + continueOnCapturedContext.ToString().Length);
+            await Verify.VerifyAnalyzerAsync(test, expected);
+        }
+
+        [Fact]
+        public async Task ReportWarningWhenConfiguredInlineTaskReturnedAwaitedFromMethod()
         {
             var test = @"
 using System.Threading.Tasks;
@@ -213,12 +212,12 @@
     }
 }
 ";
-            var expect = this.CreateDiagnostic(11, 15, 30);
-            this.VerifyCSharpDiagnostic(test, expect);
-        }
-
-        [Fact]
-        public void ReportWarningWhenConfiguredInlineTaskTReturnedAwaitedFromMethod()
+            var expected = this.CreateDiagnostic(11, 15, 30);
+            await Verify.VerifyAnalyzerAsync(test, expected);
+        }
+
+        [Fact]
+        public async Task ReportWarningWhenConfiguredInlineTaskTReturnedAwaitedFromMethod()
         {
             var test = @"
 using System.Threading.Tasks;
@@ -234,12 +233,12 @@
     }
 }
 ";
-            var expect = this.CreateDiagnostic(11, 22, 30);
-            this.VerifyCSharpDiagnostic(test, expect);
-        }
-
-        [Fact]
-        public void ReportWarningWhenTaskFromFieldIsAwaitedInJtfRunDelegate()
+            var expected = this.CreateDiagnostic(11, 22, 30);
+            await Verify.VerifyAnalyzerAsync(test, expected);
+        }
+
+        [Fact]
+        public async Task ReportWarningWhenTaskFromFieldIsAwaitedInJtfRunDelegate()
         {
             var test = @"
 using System.Threading.Tasks;
@@ -259,15 +258,12 @@
     }
 }
 ";
-            var expect = this.CreateDiagnostic(14, 19, 1);
-            this.VerifyCSharpDiagnostic(test, expect);
-        }
-
-        [Fact]
-        public void ReportWarningWhenTaskTIsReturnedDirectlyWithCancellation()
-=======
+            var expected = this.CreateDiagnostic(14, 19, 1);
+            await Verify.VerifyAnalyzerAsync(test, expected);
+        }
+
+        [Fact]
         public async Task ReportWarningWhenTaskTIsReturnedDirectlyWithCancellation()
->>>>>>> 081b99f0
         {
             var test = @"
 using System.Threading;
@@ -288,8 +284,7 @@
         }
 
         [Fact]
-<<<<<<< HEAD
-        public void DoNotReportWarningWhenTaskTIsPassedAsArgumentAndNoTaskIsReturned()
+        public async Task DoNotReportWarningWhenTaskTIsPassedAsArgumentAndNoTaskIsReturned()
         {
             var test = @"
 using System.Threading;
@@ -308,14 +303,11 @@
     private static int DoSomethingWith(Task t) => 3;
 }
 ";
-            this.VerifyCSharpDiagnostic(test);
-        }
-
-        [Fact]
-        public void ReportWarningWhenTaskTIsPassedAsArgumentAndTaskIsReturned()
-=======
-        public async Task DoNotReportWarningWhenTaskTIsPassedAsArgument()
->>>>>>> 081b99f0
+            await Verify.VerifyAnalyzerAsync(test);
+        }
+
+        [Fact]
+        public async Task ReportWarningWhenTaskTIsPassedAsArgumentAndTaskIsReturned()
         {
             var test = @"
 using System.Threading;
@@ -334,12 +326,8 @@
     private static Task DoSomethingWith(Task t) => null;
 }
 ";
-<<<<<<< HEAD
-            var expect = this.CreateDiagnostic(12, 68, 4);
-            this.VerifyCSharpDiagnostic(test, expect);
-=======
-            await Verify.VerifyAnalyzerAsync(test);
->>>>>>> 081b99f0
+            var expected = this.CreateDiagnostic(12, 68, 4);
+            await Verify.VerifyAnalyzerAsync(test, expected);
         }
 
         [Fact]
@@ -441,8 +429,7 @@
         }
 
         [Fact]
-<<<<<<< HEAD
-        public void DoNotReportWarningWhenReturnedTaskIsDirectlyReturnedFromInvocation()
+        public async Task DoNotReportWarningWhenReturnedTaskIsDirectlyReturnedFromInvocation()
         {
             var test = @"
 using System.Threading.Tasks;
@@ -457,11 +444,11 @@
     public Task SomeOperationAsync() => Task.CompletedTask;
 }
 ";
-            this.VerifyCSharpDiagnostic(test);
-        }
-
-        [Fact]
-        public void DoNotReportWarningWhenReturnedTaskIsAwaitedReturnedFromInvocation()
+            await Verify.VerifyAnalyzerAsync(test);
+        }
+
+        [Fact]
+        public async Task DoNotReportWarningWhenReturnedTaskIsAwaitedReturnedFromInvocation()
         {
             var test = @"
 using System.Threading.Tasks;
@@ -476,14 +463,11 @@
     public Task<int> SomeOperationAsync() => Task.FromResult(3);
 }
 ";
-            this.VerifyCSharpDiagnostic(test);
-        }
-
-        [Fact]
-        public void DoNotReportWarningWhenTaskIsDefinedWithinDelegateInSubblock()
-=======
+            await Verify.VerifyAnalyzerAsync(test);
+        }
+
+        [Fact]
         public async Task DoNotReportWarningWhenTaskIsDefinedWithinDelegateInSubblock()
->>>>>>> 081b99f0
         {
             var test = @"
 using System.Threading.Tasks;
@@ -927,11 +911,7 @@
         }
 
         [Fact]
-<<<<<<< HEAD
-        public void ReportWarningWhenAwaitingTaskInField()
-=======
-        public async Task DoNotReportWarningForDerivedJoinableTaskFactoryWhenRunIsOverride()
->>>>>>> 081b99f0
+        public async Task ReportWarningWhenAwaitingTaskInField()
         {
             var test = @"
 using System.Threading.Tasks;
@@ -949,12 +929,12 @@
     }
 }
 ";
-            var expect = this.CreateDiagnostic(12, 19, 4);
-            this.VerifyCSharpDiagnostic(test, expect);
-        }
-
-        [Fact]
-        public void ReportWarningWhenAwaitingTaskInField_WithThisQualifier()
+            var expected = this.CreateDiagnostic(12, 19, 4);
+            await Verify.VerifyAnalyzerAsync(test, expected);
+        }
+
+        [Fact]
+        public async Task ReportWarningWhenAwaitingTaskInField_WithThisQualifier()
         {
             var test = @"
 using System.Threading.Tasks;
@@ -972,12 +952,12 @@
     }
 }
 ";
-            var expect = this.CreateDiagnostic(12, 19, 9);
-            this.VerifyCSharpDiagnostic(test, expect);
-        }
-
-        [Fact]
-        public void DoNotReportWarningWhenAwaitingTaskInFieldThatIsAssignedLocally()
+            var expected = this.CreateDiagnostic(12, 19, 9);
+            await Verify.VerifyAnalyzerAsync(test, expected);
+        }
+
+        [Fact]
+        public async Task DoNotReportWarningWhenAwaitingTaskInFieldThatIsAssignedLocally()
         {
             var test = @"
 using System.Threading.Tasks;
@@ -998,22 +978,10 @@
     Task SomeOperationAsync() => Task.CompletedTask;
 }
 ";
-<<<<<<< HEAD
-            this.VerifyCSharpDiagnostic(test);
-=======
-
-            // We decided not to report warning in this case, because we don't know if our assumptions about the Run implementation are still valid for user's implementation
-            await Verify.VerifyAnalyzerAsync(test);
->>>>>>> 081b99f0
-        }
-
-        private DiagnosticResult CreateDiagnostic(int line, int column, int length, string messagePattern = null) =>
-           new DiagnosticResult
-           {
-               Id = this.expect.Id,
-               MessagePattern = messagePattern ?? this.expect.MessagePattern,
-               Severity = this.expect.Severity,
-               Locations = new[] { new DiagnosticResultLocation("Test0.cs", line, column, line, column + length) },
-           };
+            await Verify.VerifyAnalyzerAsync(test);
+        }
+
+        private DiagnosticResult CreateDiagnostic(int line, int column, int length) =>
+            Verify.Diagnostic().WithSpan(line, column, line, column + length);
     }
 }
--- conflicted
+++ resolved
@@ -335,8 +335,8 @@
                 try
                 {
                     bool resumeOnMainThread = this.IsJoinableTaskAware(out _, out JoinableTaskCollection? joinableTaskCollection)
-                          ? joinableTaskCollection.Context.IsOnMainThread
-                          : false;
+                        ? joinableTaskCollection.Context.IsOnMainThread
+                        : false;
                     bool mustYield = false;
                     using (this.joinableTaskCollection?.Join())
                     {
@@ -398,33 +398,21 @@
                 AsyncSemaphore.Releaser releaser = default;
                 try
                 {
-<<<<<<< HEAD
                     bool resumeOnMainThread = this.IsJoinableTaskAware(out _, out JoinableTaskCollection? joinableTaskCollection)
                         ? joinableTaskCollection.Context.IsOnMainThread
                         : false;
                     bool mustYield = false;
                     using (this.joinableTaskCollection?.Join())
-=======
-                    if (this.IsJoinableTaskAware(out _, out _))
-                    {
-                        // Use ConfiguredAwaitRunInline() as ConfigureAwait(true) will
-                        // deadlock due to not being inside a JTF.RunAsync().
-                        Task<AsyncSemaphore.Releaser>? releaserTask = this.semaphore.EnterAsync(cancellationToken);
-
-                        // Yield to prevent running on the stack that released the semaphore.
-                        mustYield = !releaserTask.IsCompleted;
-
-                        releaser = await releaserTask.ConfigureAwaitRunInline();
-                    }
-                    else
->>>>>>> 7c534fa4
                     {
                         if (this.IsJoinableTaskAware(out _, out _))
                         {
                             // Use ConfiguredAwaitRunInline() as ConfigureAwait(true) will
                             // deadlock due to not being inside a JTF.RunAsync().
                             Task<AsyncSemaphore.Releaser>? releaserTask = this.semaphore.EnterAsync(cancellationToken);
+
+                            // Yield to prevent running on the stack that released the semaphore.
                             mustYield = !releaserTask.IsCompleted;
+
                             releaser = await releaserTask.ConfigureAwaitRunInline();
                         }
                         else
@@ -506,33 +494,21 @@
                 AsyncSemaphore.Releaser releaser = default;
                 try
                 {
-<<<<<<< HEAD
                     bool resumeOnMainThread = this.IsJoinableTaskAware(out _, out JoinableTaskCollection? joinableTaskCollection)
-                          ? joinableTaskCollection.Context.IsOnMainThread
-                          : false;
+                        ? joinableTaskCollection.Context.IsOnMainThread
+                        : false;
                     bool mustYield = false;
                     using (this.joinableTaskCollection?.Join())
-=======
-                    if (this.IsJoinableTaskAware(out _, out _))
-                    {
-                        // Use ConfiguredAwaitRunInline() as ConfigureAwait(true) will
-                        // deadlock due to not being inside a JTF.RunAsync().
-                        Task<AsyncSemaphore.Releaser>? releaserTask = this.semaphore.EnterAsync(cancellationToken);
-
-                        // Yield to prevent running on the stack that released the semaphore.
-                        mustYield = !releaserTask.IsCompleted;
-
-                        releaser = await releaserTask.ConfigureAwaitRunInline();
-                    }
-                    else
->>>>>>> 7c534fa4
                     {
                         if (this.IsJoinableTaskAware(out _, out _))
                         {
                             // Use ConfiguredAwaitRunInline() as ConfigureAwait(true) will
                             // deadlock due to not being inside a JTF.RunAsync().
                             Task<AsyncSemaphore.Releaser>? releaserTask = this.semaphore.EnterAsync(cancellationToken);
+
+                            // Yield to prevent running on the stack that released the semaphore.
                             mustYield = !releaserTask.IsCompleted;
+
                             releaser = await releaserTask.ConfigureAwaitRunInline();
                         }
                         else
@@ -594,31 +570,19 @@
                 AsyncSemaphore.Releaser releaser = default;
                 try
                 {
-<<<<<<< HEAD
                     bool resumeOnMainThread = this.IsJoinableTaskAware(out _, out JoinableTaskCollection? joinableTaskCollection)
                         ? joinableTaskCollection.Context.IsOnMainThread
                         : false;
                     bool mustYield = false;
                     using (this.joinableTaskCollection?.Join())
-=======
-                    if (this.IsJoinableTaskAware(out _, out _))
-                    {
-                        // Use ConfiguredAwaitRunInline() as ConfigureAwait(true) will
-                        // deadlock due to not being inside a JTF.RunAsync().
-                        Task<AsyncSemaphore.Releaser>? releaserTask = this.semaphore.EnterAsync(cancellationToken);
-
-                        // Yield to prevent running on the stack that released the semaphore.
-                        mustYield = !releaserTask.IsCompleted;
-                        releaser = await releaserTask.ConfigureAwaitRunInline();
-                    }
-                    else
->>>>>>> 7c534fa4
                     {
                         if (this.IsJoinableTaskAware(out _, out _))
                         {
                             // Use ConfiguredAwaitRunInline() as ConfigureAwait(true) will
                             // deadlock due to not being inside a JTF.RunAsync().
                             Task<AsyncSemaphore.Releaser>? releaserTask = this.semaphore.EnterAsync(cancellationToken);
+
+                            // Yield to prevent running on the stack that released the semaphore.
                             mustYield = !releaserTask.IsCompleted;
                             releaser = await releaserTask.ConfigureAwaitRunInline();
                         }
@@ -736,33 +700,21 @@
                     {
                         using (this.joinableTaskCollection?.Join())
                         {
-<<<<<<< HEAD
                             if (this.IsJoinableTaskAware(out _, out _))
                             {
                                 // Use ConfiguredAwaitRunInline() as ConfigureAwait(true) will
                                 // deadlock due to not being inside a JTF.RunAsync().
                                 Task<AsyncSemaphore.Releaser>? releaserTask = this.semaphore.EnterAsync(cancellationToken);
+
+                                // Yield to prevent running on the stack that released the semaphore.
                                 mustYield = !releaserTask.IsCompleted;
+
                                 releaser = await releaserTask.ConfigureAwaitRunInline();
                             }
                             else
                             {
                                 releaser = await this.semaphore.EnterAsync(cancellationToken).ConfigureAwait(true);
                             }
-=======
-                            // Use ConfiguredAwaitRunInline() as ConfigureAwait(true) will
-                            // deadlock due to not being inside a JTF.RunAsync().
-                            Task<AsyncSemaphore.Releaser>? releaserTask = this.semaphore.EnterAsync(cancellationToken);
-
-                            // Yield to prevent running on the stack that released the semaphore.
-                            mustYield = !releaserTask.IsCompleted;
-
-                            releaser = await releaserTask.ConfigureAwaitRunInline();
-                        }
-                        else
-                        {
-                            releaser = await this.semaphore.EnterAsync(cancellationToken).ConfigureAwait(true);
->>>>>>> 7c534fa4
                         }
                     }
                     else
@@ -862,33 +814,21 @@
                     {
                         using (this.joinableTaskCollection?.Join())
                         {
-<<<<<<< HEAD
                             if (this.IsJoinableTaskAware(out _, out _))
                             {
                                 // Use ConfiguredAwaitRunInline() as ConfigureAwait(true) will
                                 // deadlock due to not being inside a JTF.RunAsync().
                                 Task<AsyncSemaphore.Releaser>? releaserTask = this.semaphore.EnterAsync(cancellationToken);
+
+                                // Yield to prevent running on the stack that released the semaphore.
                                 mustYield = !releaserTask.IsCompleted;
+
                                 releaser = await releaserTask.ConfigureAwaitRunInline();
                             }
                             else
                             {
                                 releaser = await this.semaphore.EnterAsync(cancellationToken).ConfigureAwait(true);
                             }
-=======
-                            // Use ConfiguredAwaitRunInline() as ConfigureAwait(true) will
-                            // deadlock due to not being inside a JTF.RunAsync().
-                            Task<AsyncSemaphore.Releaser>? releaserTask = this.semaphore.EnterAsync(cancellationToken);
-
-                            // Yield to prevent running on the stack that released the semaphore.
-                            mustYield = !releaserTask.IsCompleted;
-
-                            releaser = await releaserTask.ConfigureAwaitRunInline();
-                        }
-                        else
-                        {
-                            releaser = await this.semaphore.EnterAsync(cancellationToken).ConfigureAwait(true);
->>>>>>> 7c534fa4
                         }
                     }
                     else
@@ -1013,40 +953,28 @@
                 try
                 {
                     bool resumeOnMainThread = this.IsJoinableTaskAware(out _, out JoinableTaskCollection? joinableTaskCollection)
-                    ? joinableTaskCollection.Context.IsOnMainThread
-                    : false;
+                        ? joinableTaskCollection.Context.IsOnMainThread
+                        : false;
                     bool mustYield = false;
                     if (reentrantStack.Count == 0)
                     {
                         using (this.joinableTaskCollection?.Join())
                         {
-<<<<<<< HEAD
                             if (this.IsJoinableTaskAware(out _, out _))
                             {
                                 // Use ConfiguredAwaitRunInline() as ConfigureAwait(true) will
                                 // deadlock due to not being inside a JTF.RunAsync().
                                 Task<AsyncSemaphore.Releaser>? releaserTask = this.semaphore.EnterAsync(cancellationToken);
+
+                                // Yield to prevent running on the stack that released the semaphore.
                                 mustYield = !releaserTask.IsCompleted;
+
                                 releaser = await releaserTask.ConfigureAwaitRunInline();
                             }
                             else
                             {
                                 releaser = await this.semaphore.EnterAsync(cancellationToken).ConfigureAwait(true);
                             }
-=======
-                            // Use ConfiguredAwaitRunInline() as ConfigureAwait(true) will
-                            // deadlock due to not being inside a JTF.RunAsync().
-                            Task<AsyncSemaphore.Releaser>? releaserTask = this.semaphore.EnterAsync(cancellationToken);
-
-                            // Yield to prevent running on the stack that released the semaphore.
-                            mustYield = !releaserTask.IsCompleted;
-
-                            releaser = await releaserTask.ConfigureAwaitRunInline();
-                        }
-                        else
-                        {
-                            releaser = await this.semaphore.EnterAsync(cancellationToken).ConfigureAwait(true);
->>>>>>> 7c534fa4
                         }
                     }
                     else
@@ -1118,40 +1046,28 @@
                 try
                 {
                     bool resumeOnMainThread = this.IsJoinableTaskAware(out _, out JoinableTaskCollection? joinableTaskCollection)
-                    ? joinableTaskCollection.Context.IsOnMainThread
-                    : false;
+                        ? joinableTaskCollection.Context.IsOnMainThread
+                        : false;
                     bool mustYield = false;
                     if (reentrantStack.Count == 0)
                     {
                         using (this.joinableTaskCollection?.Join())
                         {
-<<<<<<< HEAD
                             if (this.IsJoinableTaskAware(out _, out _))
                             {
                                 // Use ConfiguredAwaitRunInline() as ConfigureAwait(true) will
                                 // deadlock due to not being inside a JTF.RunAsync().
                                 Task<AsyncSemaphore.Releaser>? releaserTask = this.semaphore.EnterAsync(cancellationToken);
+
+                                // Yield to prevent running on the stack that released the semaphore.
                                 mustYield = !releaserTask.IsCompleted;
+
                                 releaser = await releaserTask.ConfigureAwaitRunInline();
                             }
                             else
                             {
                                 releaser = await this.semaphore.EnterAsync(cancellationToken).ConfigureAwait(true);
                             }
-=======
-                            // Use ConfiguredAwaitRunInline() as ConfigureAwait(true) will
-                            // deadlock due to not being inside a JTF.RunAsync().
-                            Task<AsyncSemaphore.Releaser>? releaserTask = this.semaphore.EnterAsync(cancellationToken);
-
-                            // Yield to prevent running on the stack that released the semaphore.
-                            mustYield = !releaserTask.IsCompleted;
-
-                            releaser = await releaserTask.ConfigureAwaitRunInline();
-                        }
-                        else
-                        {
-                            releaser = await this.semaphore.EnterAsync(cancellationToken).ConfigureAwait(true);
->>>>>>> 7c534fa4
                         }
                     }
                     else

--- conflicted
+++ resolved
@@ -272,17 +272,11 @@
         {
             get
             {
-<<<<<<< HEAD
                 if (this.wrappedTask == null)
                 {
-                    using (this.Factory.Context.NoMessagePumpSynchronizationContext.Apply())
-=======
-                using (this.JoinableTaskContext.NoMessagePumpSynchronizationContext.Apply())
-                {
-                    lock (this.JoinableTaskContext.SyncContextLock)
->>>>>>> f2258ed0
-                    {
-                        lock (this.owner.Context.SyncContextLock)
+                    using (this.JoinableTaskContext.NoMessagePumpSynchronizationContext.Apply())
+                    {
+                        lock (this.JoinableTaskContext.SyncContextLock)
                         {
                             if (this.wrappedTask == null)
                             {
@@ -759,7 +753,6 @@
         /// <param name="wrappedTask">The actual result from <see cref="initialDelegate"/>.</param>
         internal void Complete(Task wrappedTask)
         {
-<<<<<<< HEAD
             // If we had to synthesize a Task earlier, then wrappedTask is a TaskCompletionSource,
             // which we should now complete.
             if (!(this.wrappedTask is Task))
@@ -767,10 +760,7 @@
                 this.CompleteTaskSourceFromWrappedTask(wrappedTask, this.wrappedTask);
             }
 
-            using (this.Factory.Context.NoMessagePumpSynchronizationContext.Apply())
-=======
             using (this.JoinableTaskContext.NoMessagePumpSynchronizationContext.Apply())
->>>>>>> f2258ed0
             {
                 AsyncManualResetEvent queueNeedProcessEvent = null;
                 lock (this.JoinableTaskContext.SyncContextLock)

--- conflicted
+++ resolved
@@ -505,79 +505,83 @@
         }
         
         /// <summary>
-<<<<<<< HEAD
+        ///   Looks up a localized string similar to Add implementation of System.IAsyncDisposable..
+        /// </summary>
+        internal static string VSTHRD112_CodeFix_Title {
+            get {
+                return ResourceManager.GetString("VSTHRD112_CodeFix_Title", resourceCulture);
+            }
+        }
+        
+        /// <summary>
+        ///   Looks up a localized string similar to Implement the System.IAsyncDisposable interface when implementing the obsolete Microsoft.VisualStudio.Threading.IAsyncDisposable interface..
+        /// </summary>
+        internal static string VSTHRD112_MessageFormat {
+            get {
+                return ResourceManager.GetString("VSTHRD112_MessageFormat", resourceCulture);
+            }
+        }
+        
+        /// <summary>
+        ///   Looks up a localized string similar to Implement System.IAsyncDisposable.
+        /// </summary>
+        internal static string VSTHRD112_Title {
+            get {
+                return ResourceManager.GetString("VSTHRD112_Title", resourceCulture);
+            }
+        }
+        
+        /// <summary>
+        ///   Looks up a localized string similar to Add a check for System.IAsyncDisposable in the same code block that checks for Microsoft.VisualStudio.Threading.IAsyncDisposable that behaves similarly..
+        /// </summary>
+        internal static string VSTHRD113_MessageFormat {
+            get {
+                return ResourceManager.GetString("VSTHRD113_MessageFormat", resourceCulture);
+            }
+        }
+        
+        /// <summary>
+        ///   Looks up a localized string similar to Check for System.IAsyncDisposable.
+        /// </summary>
+        internal static string VSTHRD113_Title {
+            get {
+                return ResourceManager.GetString("VSTHRD113_Title", resourceCulture);
+            }
+        }
+        
+        /// <summary>
         ///   Looks up a localized string similar to Use &apos;Task.CompletedTask&apos; instead.
         /// </summary>
-        internal static string VSTHRD112_CodeFix_CompletedTask {
-            get {
-                return ResourceManager.GetString("VSTHRD112_CodeFix_CompletedTask", resourceCulture);
-=======
-        ///   Looks up a localized string similar to Add implementation of System.IAsyncDisposable..
-        /// </summary>
-        internal static string VSTHRD112_CodeFix_Title {
-            get {
-                return ResourceManager.GetString("VSTHRD112_CodeFix_Title", resourceCulture);
->>>>>>> 354be3d0
-            }
-        }
-        
-        /// <summary>
-<<<<<<< HEAD
+        internal static string VSTHRD114_CodeFix_CompletedTask {
+            get {
+                return ResourceManager.GetString("VSTHRD114_CodeFix_CompletedTask", resourceCulture);
+            }
+        }
+        
+        /// <summary>
         ///   Looks up a localized string similar to Use &apos;Task.FromResult&apos; instead.
         /// </summary>
-        internal static string VSTHRD112_CodeFix_FromResult {
-            get {
-                return ResourceManager.GetString("VSTHRD112_CodeFix_FromResult", resourceCulture);
-=======
-        ///   Looks up a localized string similar to Implement the System.IAsyncDisposable interface when implementing the obsolete Microsoft.VisualStudio.Threading.IAsyncDisposable interface..
-        /// </summary>
-        internal static string VSTHRD112_MessageFormat {
-            get {
-                return ResourceManager.GetString("VSTHRD112_MessageFormat", resourceCulture);
->>>>>>> 354be3d0
-            }
-        }
-        
-        /// <summary>
-<<<<<<< HEAD
+        internal static string VSTHRD114_CodeFix_FromResult {
+            get {
+                return ResourceManager.GetString("VSTHRD114_CodeFix_FromResult", resourceCulture);
+            }
+        }
+        
+        /// <summary>
         ///   Looks up a localized string similar to Avoid returning null from a Task-returning method..
         /// </summary>
-        internal static string VSTHRD112_MessageFormat {
-            get {
-                return ResourceManager.GetString("VSTHRD112_MessageFormat", resourceCulture);
-=======
-        ///   Looks up a localized string similar to Implement System.IAsyncDisposable.
-        /// </summary>
-        internal static string VSTHRD112_Title {
-            get {
-                return ResourceManager.GetString("VSTHRD112_Title", resourceCulture);
->>>>>>> 354be3d0
-            }
-        }
-        
-        /// <summary>
-<<<<<<< HEAD
+        internal static string VSTHRD114_MessageFormat {
+            get {
+                return ResourceManager.GetString("VSTHRD114_MessageFormat", resourceCulture);
+            }
+        }
+        
+        /// <summary>
         ///   Looks up a localized string similar to Avoid returning a null Task.
         /// </summary>
-        internal static string VSTHRD112_Title {
-            get {
-                return ResourceManager.GetString("VSTHRD112_Title", resourceCulture);
-=======
-        ///   Looks up a localized string similar to Add a check for System.IAsyncDisposable in the same code block that checks for Microsoft.VisualStudio.Threading.IAsyncDisposable that behaves similarly..
-        /// </summary>
-        internal static string VSTHRD113_MessageFormat {
-            get {
-                return ResourceManager.GetString("VSTHRD113_MessageFormat", resourceCulture);
-            }
-        }
-        
-        /// <summary>
-        ///   Looks up a localized string similar to Check for System.IAsyncDisposable.
-        /// </summary>
-        internal static string VSTHRD113_Title {
-            get {
-                return ResourceManager.GetString("VSTHRD113_Title", resourceCulture);
->>>>>>> 354be3d0
+        internal static string VSTHRD114_Title {
+            get {
+                return ResourceManager.GetString("VSTHRD114_Title", resourceCulture);
             }
         }
         

--- conflicted
+++ resolved
@@ -21,179 +21,88 @@
     <value>Použijte raději await.</value>
     <comment>"await" is a C# keyword and should not be translated.</comment>
   </data>
-<<<<<<< HEAD
   <data name="VSTHRD002_MessageFormat" xml:space="preserve">
-    <value>Synchronní čekání na úkolech nebo awaiters je nebezpečné a může způsobit zablokování. Prosím, zvažte následující možnosti: 1) přejít na asynchronní čekání, pokud volající je již metodu "async". (2) Změna řetězce volající metody "async", a pak změnit tento kód asynchronní čekají. (3) pomocí JoinableTaskFactory.Run() pro čekání na úlohy nebo awaiters. Viz http://blogs.msdn.com/b/andrewarnottms/archive/2014/05/07/asynchronous-and-multithreaded-programming-within-vs-using-the-joinabletaskfactory.aspx Další informace.</value>
+    <value>Synchronní čekání na položky typu task nebo awaiter může způsobit vzájemné zablokování. Místo toho použijte JoinableTaskFactory.Run.</value>
     <comment>"await" is a C# keyword and should not be translated.</comment>
   </data>
   <data name="VSTHRD002_Title" xml:space="preserve">
-    <value>Synchronní čekání na úkolech nebo awaiters je nebezpečné a může způsobit zablokování.</value>
+    <value>Vyhněte se problematickým synchronním čekáním</value>
   </data>
   <data name="VSTHRD010_MessageFormat" xml:space="preserve">
-    <value>Ve službě Visual Studio "{0}" lze používat na hlavní vlákno explicitně. 
-Buď ověřte aktuální podproces hlavní podproces nebo přepnutí hlavního podprocesu asynchronně. 
-1) API ověřit aktuální podproces je hlavní vlákno: ThreadHelper.ThrowIfNotOnUIThread() nebo IThreadHandling.VerifyOnUIThread(). 
-2) rozhraní API přepnout do hlavní podproces asynchronně: JoinableTaskFactory.SwitchToMainThreadAsync() nebo IThreadHandling.SwitchToUIThread(). 
-Pozvat na http://blogs.msdn.com/b/andrewarnottms/archive/2014/05/07/asynchronous-and-multithreaded-programming-within-vs-using-the-joinabletaskfactory.aspx pro další informace.</value>
+    <value>Službu Visual Studio {0} je třeba používat explicitně v hlavním vlákně. 
+Nejprve zavolejte ThreadHelper.ThrowIfNotOnUIThread() nebo počkejte na JoinableTaskFactory.SwitchToMainThreadAsync().</value>
   </data>
   <data name="VSTHRD010_Title" xml:space="preserve">
-    <value>Ve službě Visual Studio by měl použít na hlavní vlákno explicitně.</value>
+    <value>Použití služeb VS z vlákna uživatelského rozhraní</value>
   </data>
   <data name="VSTHRD100_MessageFormat" xml:space="preserve">
-    <value>Vyhněte asynchronní Void metody, protože všechny výjimky vyvolána z asynchronní metoda void se zvýší přímo na SynchronizationContext a bude selhání procesu. 
-Viz https://msdn.microsoft.com/en-us/magazine/jj991977.aspx pro více informací.</value>
+    <value>Nepoužívejte metody async void, protože veškeré výjimky neošetřené metodou způsobí selhání procesu.</value>
     <comment>"async void" is a pair of C# keywords. Do not translate them.</comment>
   </data>
   <data name="VSTHRD100_Title" xml:space="preserve">
-    <value>Vyhněte se Void asynchronní metody.</value>
+    <value>Vyhněte se použití metod async void</value>
     <comment>"async void" is a pair of C# keywords. Do not translate them.</comment>
   </data>
   <data name="VSTHRD101_MessageFormat" xml:space="preserve">
-    <value>Nepoužívejte asynchronní lambda jako void vracející typ delegáta, protože všechny výjimky vyvolána z asynchronní lambda vracející void se zvýší přímo na SynchronizationContext a bude selhání procesu. 
-Viz https://msdn.microsoft.com/en-us/magazine/jj991977.aspx pro více informací.</value>
+    <value>U typu delegáta, který vrací hodnotu void, se vyhněte použití asynchronního výrazu lambda, protože veškeré výjimky neošetřené delegátem způsobí selhání procesu.</value>
     <comment>"void" is a C# keyword and should not be translated.</comment>
   </data>
   <data name="VSTHRD101_Title" xml:space="preserve">
-    <value>Asynchronní lambda slouží jako void vracející typ delegáta.</value>
+    <value>Vyhněte se použití nepodporovaných asynchronních delegátů</value>
   </data>
   <data name="VSTHRD106_MessageFormat" xml:space="preserve">
-    <value>AsyncEventHandler Delegáti by měl vyvolat prostřednictvím metody rozšíření, které "TplExtensions.InvokeAsync()" definované v sestavení Microsoft.VisualStudio.Threading.</value>
+    <value>Delegáti AsyncEventHandler se musí volat prostřednictvím metody rozšíření TplExtensions.InvokeAsync() definované v sestavení Microsoft.VisualStudio.Threading.</value>
   </data>
   <data name="VSTHRD106_Title" xml:space="preserve">
-    <value>AsyncEventHandler Delegáti by měl vyvolat prostřednictvím metody rozšíření, které "TplExtensions.InvokeAsync()" definované v sestavení Microsoft.VisualStudio.Threading.</value>
+    <value>Použití InvokeAsync k vyvolání asynchronních událostí</value>
   </data>
   <data name="VSTHRD003_MessageFormat" xml:space="preserve">
-    <value>Volání čekají na úkolu uvnitř JoinableTaskFactory.Run, když úkol je inicializován mimo delegát může způsobit potenciální zablokování. 
-Tomuto problému se můžete vyhnout zajištěním, že úkol je inicializován v rámci delegáta nebo pomocí JoinableTask místo úkolu.</value>
+    <value>Volání operátoru await u položky typu Task uvnitř JoinableTaskFactory.Run v případě, že je úloha inicializovaná mimo delegáta, může způsobit potenciální vzájemná blokování.
+Tomuto problému můžete předejít tak, že zajistíte inicializaci úlohy v rámci delegáta nebo místo položky typu Task použijete JoinableTask.</value>
   </data>
   <data name="VSTHRD003_Title" xml:space="preserve">
-    <value>Vyhněte se volání čekají na úkolu uvnitř "JoinableTaskFactory.Run" delegát, když úkol je definována mimo delegáta, aby se zabránilo možnému zablokování.</value>
+    <value>Vyhněte se použití operátoru await u nespojitelných úloh v kontextech spojení</value>
   </data>
   <data name="VSTHRD011_MessageFormat" xml:space="preserve">
-    <value>Volání Lazy&lt;Task&lt;T&gt;&gt;. Hodnota může zablokování při hodnotu factory byl dříve spuštěn. 
-Byste měli použít AsyncLazy&lt;T&gt; místo.</value>
+    <value>Lazy&lt;Task&lt;T&gt;&gt;.Value může způsobit vzájemné blokování.
+Použijte raději AsyncLazy&lt;T&gt;.</value>
   </data>
   <data name="VSTHRD011_Title" xml:space="preserve">
-    <value>Vyhněte se použití Lazy &lt;T&gt;  , kde T je úkol.</value>
+    <value>Vyhněte se použití Lazy&lt;T&gt;, kde T označuje Task&lt;T2&gt;</value>
   </data>
   <data name="VSTHRD103_MessageFormat" xml:space="preserve">
-    <value>Člen {0}, blokuje synchronně. Namísto volání {1} a čekají na jeho výsledku.</value>
+    <value>{0} provádí synchronní blokování. Místo toho použijte await {1}.</value>
   </data>
   <data name="VSTHRD103_MessageFormat_UseAwaitInstead" xml:space="preserve">
-    <value>Člen {0}, blokuje synchronně. Použijte místo toho čekají.</value>
+    <value>{0} provádí synchronní blokování. Místo toho použijte await.</value>
   </data>
   <data name="VSTHRD103_Title" xml:space="preserve">
-    <value>Volejte awaitable alternativy v asynchronní metody.</value>
+    <value>Volání asynchronních metod v asynchronní metodě</value>
   </data>
   <data name="VSTHRD102_MessageFormat" xml:space="preserve">
-    <value>Omezení využívání synchronně blokování volání metody JoinableTaskFactory.Run nebo Task.Result členům veřejné vstupní bod, kde musí být synchronní. Použitím vnitřní členy mohou zbytečně přidat synchronní snímky mezi asynchronní, což vedlo k vyčerpání fondu podprocesů.</value>
+    <value>Omezte použití volání metod, které provádí synchronní blokování, například JoinableTaskFactory.Run nebo Task.Result, na veřejné členy vstupního bodu, kde musíte být synchronní. Použití těchto metod pro interní členy zbytečně přidává synchronní rámce mezi asynchronní rámce, což vede k vyčerpání fondu vláken.</value>
   </data>
   <data name="VSTHRD102_Title" xml:space="preserve">
-    <value>Vyhněte se synchronní bloků v neveřejné metody.</value>
+    <value>Asynchronní implementace interní logiky</value>
   </data>
   <data name="VSTHRD200_CodeFix_Title" xml:space="preserve">
-    <value>Přejmenujte na soubor {0}.</value>
+    <value>Přejmenování na {0}</value>
     <comment>{0} is a method name.</comment>
   </data>
   <data name="VSTHRD200_MessageFormat" xml:space="preserve">
-    <value>V názvech metoda vrácením úkolu používejte přípony "Async".</value>
+    <value>Příponu Async použijte v názvech metod, které vrací Task.</value>
   </data>
   <data name="VSTHRD200_Title" xml:space="preserve">
-    <value>V názvech metoda vrácením úkolu používejte přípony "Async".</value>
+    <value>Použití přípony Async pro asynchronní metody</value>
   </data>
   <data name="VSTHRD100_CodeFix_Title" xml:space="preserve">
-    <value>Změna, návratový typ úkolu</value>
+    <value>Změňte návratový typ na Task.</value>
     <comment>Task is a type name and should not be translated.</comment>
   </data>
   <data name="VSTHRD105_MessageFormat" xml:space="preserve">
-    <value>Vyvarujte se přetížení metody, které předpokládají TaskScheduler.Current. Použijte přetížení, které přijímá TaskScheduler a explicitně zadat TaskScheduler.Default (nebo jiný).</value>
+    <value>Nepoužívejte přetížení metod, která předpokládají TaskScheduler.Current. Použijte přetížení, které akceptuje TaskScheduler a explicitně zadejte TaskScheduler.Default (případně jakoukoli jinou vlastnost).</value>
   </data>
   <data name="VSTHRD105_Title" xml:space="preserve">
-    <value>Zabránit přetížení metody, které předpokládají TaskScheduler.Current</value>
-=======
-  <data name="VSSDK001_MessageFormat" xml:space="preserve">
-    <value>Synchronní čekání na položky typu task nebo awaiter může způsobit vzájemné zablokování. Místo toho použijte JoinableTaskFactory.Run.</value>
-    <comment>"await" is a C# keyword and should not be translated.</comment>
-  </data>
-  <data name="VSSDK001_Title" xml:space="preserve">
-    <value>Vyhněte se problematickým synchronním čekáním</value>
-  </data>
-  <data name="VSSDK002_MessageFormat" xml:space="preserve">
-    <value>Službu Visual Studio {0} je třeba používat explicitně v hlavním vlákně. 
-Nejprve zavolejte ThreadHelper.ThrowIfNotOnUIThread() nebo počkejte na JoinableTaskFactory.SwitchToMainThreadAsync().</value>
-  </data>
-  <data name="VSSDK002_Title" xml:space="preserve">
-    <value>Použití služeb VS z vlákna uživatelského rozhraní</value>
-  </data>
-  <data name="VSSDK003_MessageFormat" xml:space="preserve">
-    <value>Nepoužívejte metody async void, protože veškeré výjimky neošetřené metodou způsobí selhání procesu.</value>
-    <comment>"async void" is a pair of C# keywords. Do not translate them.</comment>
-  </data>
-  <data name="VSSDK003_Title" xml:space="preserve">
-    <value>Vyhněte se použití metod async void</value>
-    <comment>"async void" is a pair of C# keywords. Do not translate them.</comment>
-  </data>
-  <data name="VSSDK004_MessageFormat" xml:space="preserve">
-    <value>U typu delegáta, který vrací hodnotu void, se vyhněte použití asynchronního výrazu lambda, protože veškeré výjimky neošetřené delegátem způsobí selhání procesu.</value>
-    <comment>"void" is a C# keyword and should not be translated.</comment>
-  </data>
-  <data name="VSSDK004_Title" xml:space="preserve">
-    <value>Vyhněte se použití nepodporovaných asynchronních delegátů</value>
-  </data>
-  <data name="VSSDK005_MessageFormat" xml:space="preserve">
-    <value>Delegáti AsyncEventHandler se musí volat prostřednictvím metody rozšíření TplExtensions.InvokeAsync() definované v sestavení Microsoft.VisualStudio.Threading.</value>
-  </data>
-  <data name="VSSDK005_Title" xml:space="preserve">
-    <value>Použití InvokeAsync k vyvolání asynchronních událostí</value>
-  </data>
-  <data name="VSSDK006_MessageFormat" xml:space="preserve">
-    <value>Volání operátoru await u položky typu Task uvnitř JoinableTaskFactory.Run v případě, že je úloha inicializovaná mimo delegáta, může způsobit potenciální vzájemná blokování.
-Tomuto problému můžete předejít tak, že zajistíte inicializaci úlohy v rámci delegáta nebo místo položky typu Task použijete JoinableTask.</value>
-  </data>
-  <data name="VSSDK006_Title" xml:space="preserve">
-    <value>Vyhněte se použití operátoru await u nespojitelných úloh v kontextech spojení</value>
-  </data>
-  <data name="VSSDK007_MessageFormat" xml:space="preserve">
-    <value>Lazy&lt;Task&lt;T&gt;&gt;.Value může způsobit vzájemné blokování.
-Použijte raději AsyncLazy&lt;T&gt;.</value>
-  </data>
-  <data name="VSSDK007_Title" xml:space="preserve">
-    <value>Vyhněte se použití Lazy&lt;T&gt;, kde T označuje Task&lt;T2&gt;</value>
-  </data>
-  <data name="VSSDK008_MessageFormat" xml:space="preserve">
-    <value>{0} provádí synchronní blokování. Místo toho použijte await {1}.</value>
-  </data>
-  <data name="VSSDK008_MessageFormat_UseAwaitInstead" xml:space="preserve">
-    <value>{0} provádí synchronní blokování. Místo toho použijte await.</value>
-  </data>
-  <data name="VSSDK008_Title" xml:space="preserve">
-    <value>Volání asynchronních metod v asynchronní metodě</value>
-  </data>
-  <data name="VSSDK009_MessageFormat" xml:space="preserve">
-    <value>Omezte použití volání metod, které provádí synchronní blokování, například JoinableTaskFactory.Run nebo Task.Result, na veřejné členy vstupního bodu, kde musíte být synchronní. Použití těchto metod pro interní členy zbytečně přidává synchronní rámce mezi asynchronní rámce, což vede k vyčerpání fondu vláken.</value>
-  </data>
-  <data name="VSSDK009_Title" xml:space="preserve">
-    <value>Asynchronní implementace interní logiky</value>
-  </data>
-  <data name="VSSDK010_CodeFix_Title" xml:space="preserve">
-    <value>Přejmenování na {0}</value>
-    <comment>{0} is a method name.</comment>
-  </data>
-  <data name="VSSDK010_MessageFormat" xml:space="preserve">
-    <value>Příponu Async použijte v názvech metod, které vrací Task.</value>
-  </data>
-  <data name="VSSDK010_Title" xml:space="preserve">
-    <value>Použití přípony Async pro asynchronní metody</value>
-  </data>
-  <data name="VSSDK003_CodeFix_Title" xml:space="preserve">
-    <value>Změňte návratový typ na Task.</value>
-    <comment>Task is a type name and should not be translated.</comment>
-  </data>
-  <data name="VSSDK011_MessageFormat" xml:space="preserve">
-    <value>Nepoužívejte přetížení metod, která předpokládají TaskScheduler.Current. Použijte přetížení, které akceptuje TaskScheduler a explicitně zadejte TaskScheduler.Default (případně jakoukoli jinou vlastnost).</value>
-  </data>
-  <data name="VSSDK011_Title" xml:space="preserve">
     <value>Vyhněte se přetížením metod, která předpokládají TaskScheduler.Current</value>
->>>>>>> e512abc0
   </data>
 </root>
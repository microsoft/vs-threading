﻿/********************************************************
*                                                        *
*   © Copyright (C) Microsoft. All rights reserved.      *
*                                                        *
*********************************************************/

namespace Microsoft.VisualStudio.Threading.Analyzers
{
    using System;
    using System.Collections.Generic;
    using System.Collections.Immutable;
    using System.Linq;
    using System.Reflection;
    using System.Runtime.CompilerServices;
    using System.Text;
    using System.Threading;
    using System.Threading.Tasks;
    using CodeAnalysis.CSharp;
    using CodeAnalysis.CSharp.Syntax;
    using CodeAnalysis.Diagnostics;
    using Microsoft;
    using Microsoft.CodeAnalysis;
    using Microsoft.CodeAnalysis.FindSymbols;
    using Microsoft.CodeAnalysis.Rename;
    using Microsoft.CodeAnalysis.Simplification;

    internal static class Utils
    {
        internal static Action<SyntaxNodeAnalysisContext> DebuggableWrapper(Action<SyntaxNodeAnalysisContext> handler)
        {
            return ctxt =>
            {
                try
                {
                    handler(ctxt);
                }
                catch (OperationCanceledException)
                {
                    throw;
                }
                catch (Exception ex) when (LaunchDebuggerExceptionFilter())
                {
                    throw new Exception($"Analyzer failure while processing syntax at {ctxt.Node.SyntaxTree.FilePath}({ctxt.Node.GetLocation()?.GetLineSpan().StartLinePosition.Line + 1},{ctxt.Node.GetLocation()?.GetLineSpan().StartLinePosition.Character + 1}): {ex.GetType()} {ex.Message}. Syntax: {ctxt.Node}", ex);
                }
            };
        }

        internal static Action<SymbolAnalysisContext> DebuggableWrapper(Action<SymbolAnalysisContext> handler)
        {
            return ctxt =>
            {
                try
                {
                    handler(ctxt);
                }
                catch (OperationCanceledException)
                {
                    throw;
                }
                catch (Exception ex) when (LaunchDebuggerExceptionFilter())
                {
                    throw new Exception($"Analyzer failure while processing symbol {ctxt.Symbol} at {ctxt.Symbol.Locations.FirstOrDefault()?.SourceTree?.FilePath}({ctxt.Symbol.Locations.FirstOrDefault()?.GetLineSpan().StartLinePosition.Line},{ctxt.Symbol.Locations.FirstOrDefault()?.GetLineSpan().StartLinePosition.Character}): {ex.GetType()} {ex.Message}", ex);
                }
            };
        }

        internal static Action<CodeBlockAnalysisContext> DebuggableWrapper(Action<CodeBlockAnalysisContext> handler)
        {
            return ctxt =>
            {
                try
                {
                    handler(ctxt);
                }
                catch (OperationCanceledException)
                {
                    throw;
                }
                catch (Exception ex) when (LaunchDebuggerExceptionFilter())
                {
                    throw new Exception($"Analyzer failure while processing syntax at {ctxt.CodeBlock.SyntaxTree.FilePath}({ctxt.CodeBlock.GetLocation()?.GetLineSpan().StartLinePosition.Line + 1},{ctxt.CodeBlock.GetLocation()?.GetLineSpan().StartLinePosition.Character + 1}): {ex.GetType()} {ex.Message}. Syntax: {ctxt.CodeBlock}", ex);
                }
            };
        }

        internal static ExpressionSyntax IsolateMethodName(InvocationExpressionSyntax invocation)
        {
            if (invocation == null)
            {
                throw new ArgumentNullException(nameof(invocation));
            }

            var memberAccessExpression = invocation.Expression as MemberAccessExpressionSyntax;
            ExpressionSyntax invokedMethodName = memberAccessExpression?.Name ?? invocation.Expression as IdentifierNameSyntax ?? (invocation.Expression as MemberBindingExpressionSyntax)?.Name ?? invocation.Expression;
            return invokedMethodName;
        }

        internal static bool IsEqualToOrDerivedFrom(ITypeSymbol type, ITypeSymbol expectedType)
        {
            return type?.OriginalDefinition == expectedType || IsDerivedFrom(type, expectedType);
        }

        internal static bool IsDerivedFrom(ITypeSymbol type, ITypeSymbol expectedType)
        {
            type = type?.BaseType;
            while (type != null)
            {
                if (type.OriginalDefinition == expectedType)
                {
                    return true;
                }

                type = type.BaseType;
            }

            return false;
        }

        /// <summary>
        /// Resolve the type from the given symbol if possible.
        /// For instance, if the symbol represents a property in a class, this method will return the type of that property.
        /// </summary>
        /// <param name="symbol">The input symbol.</param>
        /// <returns>The type represented by the input symbol; or <c>null</c> if could not figure out the type.</returns>
        internal static ITypeSymbol ResolveTypeFromSymbol(ISymbol symbol)
        {
            ITypeSymbol type = null;
            switch (symbol?.Kind)
            {
                case SymbolKind.Local:
                    type = ((ILocalSymbol)symbol).Type;
                    break;

                case SymbolKind.Field:
                    type = ((IFieldSymbol)symbol).Type;
                    break;

                case SymbolKind.Parameter:
                    type = ((IParameterSymbol)symbol).Type;
                    break;

                case SymbolKind.Property:
                    type = ((IPropertySymbol)symbol).Type;
                    break;

                case SymbolKind.Method:
                    var method = (IMethodSymbol)symbol;
                    type = method.MethodKind == MethodKind.Constructor ? method.ContainingType : method.ReturnType;
                    break;

                case SymbolKind.Event:
                    type = ((IEventSymbol)symbol).Type;
                    break;
            }

            return type;
        }

        /// <summary>
        /// Tests whether a symbol belongs to a given namespace.
        /// </summary>
        /// <param name="symbol">The symbol whose namespace membership is being tested.</param>
        /// <param name="namespaces">A sequence of namespaces from global to most precise. For example: [System, Threading, Tasks]</param>
        /// <returns><c>true</c> if the symbol belongs to the given namespace; otherwise <c>false</c>.</returns>
        internal static bool BelongsToNamespace(this ISymbol symbol, IReadOnlyList<string> namespaces)
        {
            if (namespaces == null)
            {
                throw new ArgumentNullException(nameof(namespaces));
            }

            if (symbol == null)
            {
                return false;
            }

            INamespaceSymbol currentNamespace = symbol.ContainingNamespace;
            for (int i = namespaces.Count - 1; i >= 0; i--)
            {
                if (currentNamespace?.Name != namespaces[i])
                {
                    return false;
                }

                currentNamespace = currentNamespace.ContainingNamespace;
            }

            return currentNamespace?.IsGlobalNamespace ?? false;
        }

        /// <summary>
        /// Finds the local function, anonymous function, method, accessor, or ctor that most directly owns a given syntax node.
        /// </summary>
        /// <param name="syntaxNode">The syntax node to begin the search from.</param>
        /// <returns>The containing function, and metadata for it.</returns>
        internal static ContainingFunctionData GetContainingFunction(CSharpSyntaxNode syntaxNode)
        {
            while (syntaxNode != null)
            {
                if (syntaxNode is SimpleLambdaExpressionSyntax simpleLambda)
                {
                    return new ContainingFunctionData(simpleLambda, simpleLambda.AsyncKeyword != default(SyntaxToken), SyntaxFactory.ParameterList().AddParameters(simpleLambda.Parameter), simpleLambda.Body);
                }

                if (syntaxNode is AnonymousMethodExpressionSyntax anonymousMethod)
                {
                    return new ContainingFunctionData(anonymousMethod, anonymousMethod.AsyncKeyword != default(SyntaxToken), anonymousMethod.ParameterList, anonymousMethod.Body);
                }

                if (syntaxNode is ParenthesizedLambdaExpressionSyntax lambda)
                {
                    return new ContainingFunctionData(lambda, lambda.AsyncKeyword != default(SyntaxToken), lambda.ParameterList, lambda.Body);
                }

                if (syntaxNode is AccessorDeclarationSyntax accessor)
                {
                    return new ContainingFunctionData(accessor, false, SyntaxFactory.ParameterList(), accessor.Body);
                }

                if (syntaxNode is BaseMethodDeclarationSyntax method)
                {
                    return new ContainingFunctionData(method, method.Modifiers.Any(SyntaxKind.AsyncKeyword), method.ParameterList, method.Body);
                }

                syntaxNode = (CSharpSyntaxNode)syntaxNode.Parent;
            }

            return default(ContainingFunctionData);
        }

        internal static bool HasAsyncCompatibleReturnType(this IMethodSymbol methodSymbol) => IsAsyncCompatibleReturnType(methodSymbol?.ReturnType);

        /// <summary>
        /// Determines whether a type could be used with the async modifier as a method return type.
        /// </summary>
        /// <param name="typeSymbol">The type returned from a method.</param>
        /// <returns><c>true</c> if the type can be returned from an async method.</returns>
        /// <remarks>
        /// This is not the same thing as being an *awaitable* type, which is a much lower bar. Any type can be made awaitable by offering a GetAwaiter method
        /// that follows the proper pattern. But being an async-compatible type in this sense is a type that can be returned from a method carrying the async keyword modifier,
        /// in that the type is either the special Task type, or offers an async method builder of its own.
        /// </remarks>
        internal static bool IsAsyncCompatibleReturnType(this ITypeSymbol typeSymbol)
        {
<<<<<<< HEAD
            // We could be more aggressive here and allow other types that implement the async method builder pattern.
            return IsTask(typeSymbol);
=======
            if (typeSymbol == null)
            {
                return false;
            }

            // ValueTask and ValueTask<T> have the AsyncMethodBuilderAttribute.
            return (typeSymbol.Name == nameof(Task) && typeSymbol.BelongsToNamespace(Namespaces.SystemThreadingTasks))
                || typeSymbol.GetAttributes().Any(ad => ad.AttributeClass?.Name == Types.AsyncMethodBuilderAttribute.TypeName && ad.AttributeClass.BelongsToNamespace(Types.AsyncMethodBuilderAttribute.Namespace));
>>>>>>> 27ea2cce
        }

        internal static bool IsTask(ITypeSymbol typeSymbol) => typeSymbol?.Name == nameof(Task) && typeSymbol.BelongsToNamespace(Namespaces.SystemThreadingTasks);

        /// <summary>
        /// Gets a value indicating whether a method is async or is ready to be async by having an async-compatible return type.
        /// </summary>
        /// <remarks>
        /// A method might be async but not have an async compatible return type if it returns void and is an "async void" method.
        /// However, a non-async void method is *not* considered async ready and gets a false value returned from this method.
        /// </remarks>
        internal static bool IsAsyncReady(this IMethodSymbol methodSymbol) => methodSymbol.IsAsync || methodSymbol.HasAsyncCompatibleReturnType();

        internal static bool HasAsyncAlternative(this IMethodSymbol methodSymbol, CancellationToken cancellationToken)
        {
            cancellationToken.ThrowIfCancellationRequested();
            return methodSymbol.ContainingType.GetMembers(methodSymbol.Name + VSTHRD200UseAsyncNamingConventionAnalyzer.MandatoryAsyncSuffix)
                .Any(alt => IsXAtLeastAsPublicAsY(alt, methodSymbol));
        }

        internal static bool IsXAtLeastAsPublicAsY(ISymbol x, ISymbol y)
        {
            if (y.DeclaredAccessibility == x.DeclaredAccessibility ||
                x.DeclaredAccessibility == Accessibility.Public)
            {
                return true;
            }

            switch (y.DeclaredAccessibility)
            {
                case Accessibility.Private:
                    return true;
                case Accessibility.ProtectedAndInternal:
                case Accessibility.Protected:
                case Accessibility.Internal:
                    return x.DeclaredAccessibility == Accessibility.ProtectedOrInternal;
                case Accessibility.ProtectedOrInternal:
                case Accessibility.Public:
                case Accessibility.NotApplicable:
                default:
                    return false;
            }
        }

        /// <summary>
        /// Check if the given method symbol is used as an event handler.
        /// </summary>
        /// <remarks>
        /// Basically it needs to match this pattern:
        ///   void method(object sender, EventArgs e);
        /// </remarks>
        internal static bool IsEventHandler(IMethodSymbol methodSymbol, Compilation compilation)
        {
            var objectType = compilation.GetTypeByMetadataName(typeof(object).FullName);
            var eventArgsType = compilation.GetTypeByMetadataName(typeof(EventArgs).FullName);
            return methodSymbol.Parameters.Length == 2
                && methodSymbol.Parameters[0].Type.OriginalDefinition == objectType
                && methodSymbol.Parameters[0].Name == "sender"
                && Utils.IsEqualToOrDerivedFrom(methodSymbol.Parameters[1].Type, eventArgsType);
        }

        /// <summary>
        /// Determines whether a given symbol's declaration is visible outside the assembly
        /// (and thus refactoring it may introduce breaking changes.)
        /// </summary>
        /// <param name="symbol">The symbol to be tested.</param>
        /// <returns>
        /// <c>true</c> if the symbol is a public type or member,
        /// or a protected member inside a public type,
        /// or an explicit interface implementation of a public interface;
        /// otherwise <c>false</c>.
        /// </returns>
        internal static bool IsPublic(ISymbol symbol)
        {
            if (symbol == null)
            {
                return false;
            }

            if (symbol is INamespaceSymbol)
            {
                return true;
            }

            // The only member that is public without saying so are explicit interface implementations;
            // and only when the interfaces implemented are themselves public.
            var methodSymbol = symbol as IMethodSymbol;
            if (methodSymbol?.ExplicitInterfaceImplementations.Any(IsPublic) ?? false)
            {
                return true;
            }

            switch (symbol.DeclaredAccessibility)
            {
                case Accessibility.Internal:
                case Accessibility.Private:
                case Accessibility.ProtectedAndInternal:
                    return false;
                case Accessibility.Protected:
                case Accessibility.ProtectedOrInternal:
                case Accessibility.Public:
                    return symbol.ContainingType == null || IsPublic(symbol.ContainingType);
                case Accessibility.NotApplicable:
                default:
                    return false;
            }
        }

        internal static bool IsEntrypointMethod(ISymbol symbol, SemanticModel semanticModel, CancellationToken cancellationToken)
        {
            return semanticModel.Compilation != null && IsEntrypointMethod(symbol, semanticModel.Compilation, cancellationToken);
        }

        internal static bool IsEntrypointMethod(ISymbol symbol, Compilation compilation, CancellationToken cancellationToken)
        {
            return compilation.GetEntryPoint(cancellationToken)?.Equals(symbol) ?? false;
        }

        internal static bool IsObsolete(this ISymbol symbol)
        {
            return symbol.GetAttributes().Any(a => a.AttributeClass.Name == nameof(ObsoleteAttribute) && a.AttributeClass.BelongsToNamespace(Namespaces.System));
        }

        internal static bool IsOnLeftHandOfAssignment(SyntaxNode syntaxNode)
        {
            SyntaxNode parent = null;
            while ((parent = syntaxNode.Parent) != null)
            {
                if (parent is AssignmentExpressionSyntax assignment)
                {
                    return assignment.Left == syntaxNode;
                }

                syntaxNode = parent;
            }

            return false;
        }

        internal static bool IsAssignedWithin(SyntaxNode container, SemanticModel semanticModel, ISymbol variable, CancellationToken cancellationToken)
        {
            if (semanticModel == null)
            {
                throw new ArgumentNullException(nameof(semanticModel));
            }

            if (variable == null)
            {
                throw new ArgumentNullException(nameof(variable));
            }

            if (container == null)
            {
                return false;
            }

            foreach (var node in container.DescendantNodesAndSelf(n => !(n is AnonymousFunctionExpressionSyntax)))
            {
                if (node is AssignmentExpressionSyntax assignment)
                {
                    var assignedSymbol = semanticModel.GetSymbolInfo(assignment.Left, cancellationToken).Symbol;
                    if (variable.Equals(assignedSymbol))
                    {
                        return true;
                    }
                }
            }

            return false;
        }

        internal static IEnumerable<ITypeSymbol> FindInterfacesImplemented(this ISymbol symbol)
        {
            if (symbol == null)
            {
                return Enumerable.Empty<ITypeSymbol>();
            }

            var interfaceImplementations = from iface in symbol.ContainingType.AllInterfaces
                                           from member in iface.GetMembers()
                                           let implementingMember = symbol.ContainingType.FindImplementationForInterfaceMember(member)
                                           where implementingMember?.Equals(symbol) ?? false
                                           select iface;

            return interfaceImplementations;
        }

#pragma warning disable AvoidAsyncSuffix // Avoid Async suffix
        internal static AnonymousFunctionExpressionSyntax MakeMethodAsync(this AnonymousFunctionExpressionSyntax method, SemanticModel semanticModel, CancellationToken cancellationToken)
#pragma warning restore AvoidAsyncSuffix // Avoid Async suffix
        {
            if (method.AsyncKeyword.Kind() == SyntaxKind.AsyncKeyword)
            {
                // already async
                return method;
            }

            var methodSymbol = (IMethodSymbol)semanticModel.GetSymbolInfo(method, cancellationToken).Symbol;
            bool hasReturnValue = (methodSymbol?.ReturnType as INamedTypeSymbol)?.IsGenericType ?? false;
            AnonymousFunctionExpressionSyntax updated = null;

            var simpleLambda = method as SimpleLambdaExpressionSyntax;
            if (simpleLambda != null)
            {
                updated = simpleLambda
                    .WithAsyncKeyword(SyntaxFactory.Token(SyntaxKind.AsyncKeyword))
                    .WithBody(UpdateStatementsForAsyncMethod(simpleLambda.Body, semanticModel, hasReturnValue, cancellationToken));
            }

            var parentheticalLambda = method as ParenthesizedLambdaExpressionSyntax;
            if (parentheticalLambda != null)
            {
                updated = parentheticalLambda
                    .WithAsyncKeyword(SyntaxFactory.Token(SyntaxKind.AsyncKeyword))
                    .WithBody(UpdateStatementsForAsyncMethod(parentheticalLambda.Body, semanticModel, hasReturnValue, cancellationToken));
            }

            var anonymousMethod = method as AnonymousMethodExpressionSyntax;
            if (anonymousMethod != null)
            {
                updated = anonymousMethod
                    .WithAsyncKeyword(SyntaxFactory.Token(SyntaxKind.AsyncKeyword))
                    .WithBody(UpdateStatementsForAsyncMethod(anonymousMethod.Body, semanticModel, hasReturnValue, cancellationToken));
            }

            if (updated == null)
            {
                throw new NotSupportedException();
            }

            return updated;
        }

        /// <summary>
        /// Converts a synchronous method to be asynchronous, if it is not already async.
        /// </summary>
        /// <param name="method">The method to convert.</param>
        /// <param name="document">The document.</param>
        /// <param name="cancellationToken">The cancellation token.</param>
        /// <returns>
        /// The new Document and method syntax, or the original if it was already async.
        /// </returns>
        /// <exception cref="System.ArgumentNullException">
        /// method
        /// or
        /// document
        /// or
        /// originalMethodSymbol
        /// </exception>
        internal static async Task<Tuple<Document, MethodDeclarationSyntax>> MakeMethodAsync(this MethodDeclarationSyntax method, Document document, CancellationToken cancellationToken = default(CancellationToken))
        {
            if (method == null)
            {
                throw new ArgumentNullException(nameof(method));
            }

            if (document == null)
            {
                throw new ArgumentNullException(nameof(document));
            }

            if (method.Modifiers.Any(SyntaxKind.AsyncKeyword))
            {
                // Already asynchronous.
                return Tuple.Create(document, method);
            }

            DocumentId documentId = document.Id;
            var semanticModel = await document.GetSemanticModelAsync(cancellationToken).ConfigureAwait(false);
            var methodSymbol = semanticModel.GetDeclaredSymbol(method);

            bool hasReturnValue;
            TypeSyntax returnType = method.ReturnType;
            if (!HasAsyncCompatibleReturnType(methodSymbol))
            {
                hasReturnValue = (method.ReturnType as PredefinedTypeSyntax)?.Keyword.Kind() != SyntaxKind.VoidKeyword;

                // Determine new return type.
                returnType = hasReturnValue
                    ? QualifyName(
                        Namespaces.SystemThreadingTasks,
                        SyntaxFactory.GenericName(SyntaxFactory.Identifier(nameof(Task)))
                            .AddTypeArgumentListArguments(method.ReturnType))
                    : SyntaxFactory.ParseTypeName(typeof(Task).FullName);
                returnType = returnType
                    .WithAdditionalAnnotations(Simplifier.Annotation)
                    .WithTrailingTrivia(method.ReturnType.GetTrailingTrivia());
            }
            else
            {
                TypeSyntax t = method.ReturnType;
                while (t is QualifiedNameSyntax q)
                {
                    t = q.Right;
                }

                hasReturnValue = t is GenericNameSyntax;
            }

            // Fix up any return statements to await on the Task it would have returned.
            bool returnTypeChanged = method.ReturnType != returnType;
            BlockSyntax updatedBody = UpdateStatementsForAsyncMethod(
                method.Body,
                semanticModel,
                hasReturnValue,
                returnTypeChanged,
                cancellationToken);

            // Apply the changes to the document, and null out stale data.
            SyntaxAnnotation methodBookmark;
            (document, method, methodBookmark) = await UpdateDocumentAsync(
                document,
                method,
                m => m
                    .WithBody(updatedBody)
                    .AddModifiers(SyntaxFactory.Token(SyntaxKind.AsyncKeyword))
                    .WithReturnType(returnType),
                cancellationToken).ConfigureAwait(false);
            semanticModel = null;
            methodSymbol = null;

            // Rename the method to have an Async suffix if we changed the return type,
            // and it doesn't already have that suffix.
            if (returnTypeChanged && !method.Identifier.ValueText.EndsWith(VSTHRD200UseAsyncNamingConventionAnalyzer.MandatoryAsyncSuffix, StringComparison.Ordinal))
            {
                string newName = method.Identifier.ValueText + VSTHRD200UseAsyncNamingConventionAnalyzer.MandatoryAsyncSuffix;

                semanticModel = await document.GetSemanticModelAsync(cancellationToken).ConfigureAwait(false);
                methodSymbol = semanticModel.GetDeclaredSymbol(method, cancellationToken);

                // Don't rename entrypoint (i.e. "Main") methods.
                if (!IsEntrypointMethod(methodSymbol, semanticModel, cancellationToken))
                {
                    var solution = await Renamer.RenameSymbolAsync(
                        document.Project.Solution,
                        methodSymbol,
                        newName,
                        document.Project.Solution.Workspace.Options,
                        cancellationToken).ConfigureAwait(false);
                    document = solution.GetDocument(document.Id);
                    semanticModel = null;
                    methodSymbol = null;
                    var root = await document.GetSyntaxRootAsync(cancellationToken).ConfigureAwait(false);
                    method = (MethodDeclarationSyntax)root.GetAnnotatedNodes(methodBookmark).Single();
                }
            }

            // Update callers to await calls to this method if we made it awaitable.
            if (returnTypeChanged)
            {
                semanticModel = await document.GetSemanticModelAsync(cancellationToken).ConfigureAwait(false);
                methodSymbol = semanticModel.GetDeclaredSymbol(method, cancellationToken);
                SyntaxAnnotation callerAnnotation;
                Solution solution = document.Project.Solution;
                List<DocumentId> annotatedDocumentIds;
                (solution, callerAnnotation, annotatedDocumentIds) = await AnnotateAllCallersAsync(solution, methodSymbol, cancellationToken).ConfigureAwait(false);
                foreach (DocumentId docId in annotatedDocumentIds)
                {
                    document = solution.GetDocument(docId);
                    var tree = await document.GetSyntaxTreeAsync(cancellationToken).ConfigureAwait(false);
                    var root = await tree.GetRootAsync(cancellationToken).ConfigureAwait(false);
                    var rewriter = new AwaitCallRewriter(callerAnnotation);
                    root = rewriter.Visit(root);
                    solution = solution.GetDocument(tree).WithSyntaxRoot(root).Project.Solution;
                }

                foreach (DocumentId docId in annotatedDocumentIds)
                {
                    document = solution.GetDocument(docId);
                    var tree = await document.GetSyntaxTreeAsync(cancellationToken).ConfigureAwait(false);
                    var root = await tree.GetRootAsync(cancellationToken).ConfigureAwait(false);
                    for (var node = root.GetAnnotatedNodes(callerAnnotation).FirstOrDefault(); node != null; node = root.GetAnnotatedNodes(callerAnnotation).FirstOrDefault())
                    {
                        var callingMethod = node.FirstAncestorOrSelf<MethodDeclarationSyntax>();
                        if (callingMethod != null)
                        {
                            (document, callingMethod) = await MakeMethodAsync(callingMethod, document, cancellationToken).ConfigureAwait(false);

                            // Clear all annotations of callers from this method so we don't revisit it.
                            root = await callingMethod.SyntaxTree.GetRootAsync(cancellationToken).ConfigureAwait(false);
                            var annotationRemover = new RemoveAnnotationRewriter(callerAnnotation);
                            root = root.ReplaceNode(callingMethod, annotationRemover.Visit(callingMethod));
                            document = document.WithSyntaxRoot(root);
                            root = await document.GetSyntaxRootAsync(cancellationToken).ConfigureAwait(false);
                        }
                        else
                        {
                            // Clear all annotations of callers from this method so we don't revisit it.
                            root = await node.SyntaxTree.GetRootAsync(cancellationToken).ConfigureAwait(false);
                            root = root.ReplaceNode(node, node.WithoutAnnotations(callerAnnotation));
                            document = document.WithSyntaxRoot(root);
                            root = await document.GetSyntaxRootAsync(cancellationToken).ConfigureAwait(false);
                        }
                    }

                    solution = document.Project.Solution;
                }

                // Make sure we return the latest of everything.
                document = solution.GetDocument(documentId);
                var finalTree = await document.GetSyntaxTreeAsync(cancellationToken).ConfigureAwait(false);
                var finalRoot = await finalTree.GetRootAsync(cancellationToken).ConfigureAwait(false);
                method = (MethodDeclarationSyntax)finalRoot.GetAnnotatedNodes(methodBookmark).Single();
            }

            return Tuple.Create(document, method);
        }

        internal static async Task<Tuple<Solution, SyntaxAnnotation, List<DocumentId>>> AnnotateAllCallersAsync(Solution solution, ISymbol symbol, CancellationToken cancellationToken)
        {
            var bookmark = new SyntaxAnnotation();
            var callers = await SymbolFinder.FindCallersAsync(symbol, solution, cancellationToken).ConfigureAwait(false);
            var callersByFile = from caller in callers
                                from location in caller.Locations
                                group location by location.SourceTree into file
                                select file;
            var updatedDocs = new List<DocumentId>();
            foreach (var callerByFile in callersByFile)
            {
                var root = await callerByFile.Key.GetRootAsync(cancellationToken).ConfigureAwait(false);
                foreach (var caller in callerByFile)
                {
                    var node = root.FindNode(caller.SourceSpan);
                    var invocation = node.FirstAncestorOrSelf<InvocationExpressionSyntax>();
                    if (invocation != null)
                    {
                        root = root.ReplaceNode(invocation, invocation.WithAdditionalAnnotations(bookmark));
                    }
                }

                Document updatedDocument = solution.GetDocument(callerByFile.Key)
                    .WithSyntaxRoot(root);
                updatedDocs.Add(updatedDocument.Id);
                solution = updatedDocument.Project.Solution;
            }

            return Tuple.Create(solution, bookmark, updatedDocs);
        }

        internal static async Task<Tuple<Document, T, SyntaxAnnotation>> UpdateDocumentAsync<T>(Document document, T syntaxNode, Func<T, T> syntaxNodeTransform, CancellationToken cancellationToken)
            where T : SyntaxNode
        {
            SyntaxAnnotation bookmark;
            SyntaxNode root;
            (bookmark, document, syntaxNode, root) = await BookmarkSyntaxAsync(document, syntaxNode, cancellationToken).ConfigureAwait(false);

            var newSyntaxNode = syntaxNodeTransform(syntaxNode);
            if (!newSyntaxNode.HasAnnotation(bookmark))
            {
                newSyntaxNode = syntaxNode.CopyAnnotationsTo(newSyntaxNode);
            }

            root = root.ReplaceNode(syntaxNode, newSyntaxNode);
            document = document.WithSyntaxRoot(root);
            root = await document.GetSyntaxRootAsync(cancellationToken).ConfigureAwait(false);
            newSyntaxNode = (T)root.GetAnnotatedNodes(bookmark).Single();

            return Tuple.Create(document, newSyntaxNode, bookmark);
        }

        internal static async Task<Tuple<SyntaxAnnotation, Document, T, SyntaxNode>> BookmarkSyntaxAsync<T>(Document document, T syntaxNode, CancellationToken cancellationToken)
            where T : SyntaxNode
        {
            var bookmark = new SyntaxAnnotation();
            var root = await syntaxNode.SyntaxTree.GetRootAsync(cancellationToken).ConfigureAwait(false);
            root = root.ReplaceNode(syntaxNode, syntaxNode.WithAdditionalAnnotations(bookmark));
            document = document.WithSyntaxRoot(root);
            root = await document.GetSyntaxRootAsync(cancellationToken).ConfigureAwait(false);
            syntaxNode = (T)root.GetAnnotatedNodes(bookmark).Single();

            return Tuple.Create(bookmark, document, syntaxNode, root);
        }

        internal static NameSyntax QualifyName(IReadOnlyList<string> qualifiers, SimpleNameSyntax simpleName)
        {
            if (qualifiers == null)
            {
                throw new ArgumentNullException(nameof(qualifiers));
            }

            if (simpleName == null)
            {
                throw new ArgumentNullException(nameof(simpleName));
            }

            if (qualifiers.Count == 0)
            {
                throw new ArgumentException("At least one qualifier required.");
            }

            NameSyntax result = SyntaxFactory.IdentifierName(qualifiers[0]);
            for (int i = 1; i < qualifiers.Count; i++)
            {
                var rightSide = SyntaxFactory.IdentifierName(qualifiers[i]);
                result = SyntaxFactory.QualifiedName(result, rightSide);
            }

            return SyntaxFactory.QualifiedName(result, simpleName);
        }

        internal static MemberAccessExpressionSyntax MemberAccess(IReadOnlyList<string> qualifiers, SimpleNameSyntax simpleName)
        {
            if (qualifiers == null)
            {
                throw new ArgumentNullException(nameof(qualifiers));
            }

            if (simpleName == null)
            {
                throw new ArgumentNullException(nameof(simpleName));
            }

            if (qualifiers.Count == 0)
            {
                throw new ArgumentException("At least one qualifier required.");
            }

            ExpressionSyntax result = SyntaxFactory.IdentifierName(qualifiers[0]);
            for (int i = 1; i < qualifiers.Count; i++)
            {
                var rightSide = SyntaxFactory.IdentifierName(qualifiers[i]);
                result = SyntaxFactory.MemberAccessExpression(SyntaxKind.SimpleMemberAccessExpression, result, rightSide);
            }

            return SyntaxFactory.MemberAccessExpression(SyntaxKind.SimpleMemberAccessExpression, result, simpleName);
        }

        internal static string GetFullName(ISymbol symbol)
        {
            if (symbol == null)
            {
                throw new ArgumentNullException(nameof(symbol));
            }

            var sb = new StringBuilder();
            sb.Append(symbol.Name);
            while (symbol.ContainingType != null)
            {
                sb.Insert(0, symbol.ContainingType.Name + ".");
                symbol = symbol.ContainingType;
            }

            while (symbol.ContainingNamespace != null)
            {
                if (!string.IsNullOrEmpty(symbol.ContainingNamespace.Name))
                {
                    sb.Insert(0, symbol.ContainingNamespace.Name + ".");
                }

                symbol = symbol.ContainingNamespace;
            }

            return sb.ToString();
        }

        /// <summary>
        /// Determines whether an expression appears inside a C# "nameof" pseudo-method.
        /// </summary>
        internal static bool IsWithinNameOf(SyntaxNode syntaxNode)
        {
            var invocation = syntaxNode?.FirstAncestorOrSelf<InvocationExpressionSyntax>();
            return (invocation?.Expression as IdentifierNameSyntax)?.Identifier.Text == "nameof"
                && invocation.ArgumentList.Arguments.Count == 1;
        }

        internal static void Deconstruct<T1, T2>(this Tuple<T1, T2> tuple, out T1 item1, out T2 item2)
        {
            item1 = tuple.Item1;
            item2 = tuple.Item2;
        }

        internal static void Deconstruct<T1, T2, T3>(this Tuple<T1, T2, T3> tuple, out T1 item1, out T2 item2, out T3 item3)
        {
            item1 = tuple.Item1;
            item2 = tuple.Item2;
            item3 = tuple.Item3;
        }

        internal static void Deconstruct<T1, T2, T3, T4>(this Tuple<T1, T2, T3, T4> tuple, out T1 item1, out T2 item2, out T3 item3, out T4 item4)
        {
            item1 = tuple.Item1;
            item2 = tuple.Item2;
            item3 = tuple.Item3;
            item4 = tuple.Item4;
        }

        internal static string GetHelpLink(string analyzerId)
        {
            return $"https://github.com/Microsoft/vs-threading/blob/master/doc/analyzers/{analyzerId}.md";
        }

        /// <summary>
        /// Looks for a symbol that represents a <see cref="CancellationToken"/> near
        /// some document location that might be consumed in some generated invocation.
        /// </summary>
        /// <param name="semanticModel">The semantic model of the document.</param>
        /// <param name="positionForLookup">The position in the document that must have access to any candidate <see cref="CancellationToken"/>.</param>
        /// <param name="cancellationToken">A token that represents lost interest in this inquiry.</param>
        /// <returns>Candidate <see cref="CancellationToken"/> symbols.</returns>
        internal static IEnumerable<ISymbol> FindCancellationToken(SemanticModel semanticModel, int positionForLookup, CancellationToken cancellationToken)
        {
            if (semanticModel == null)
            {
                throw new ArgumentNullException(nameof(semanticModel));
            }

            var enclosingSymbol = semanticModel.GetEnclosingSymbol(positionForLookup, cancellationToken);
            if (enclosingSymbol == null)
            {
                return null;
            }

            var cancellationTokenSymbols = semanticModel.LookupSymbols(positionForLookup)
                .Where(s => (s.IsStatic || !enclosingSymbol.IsStatic) && s.CanBeReferencedByName && IsSymbolTheRightType(s, nameof(CancellationToken), Namespaces.SystemThreading))
                .OrderBy(s => s.ContainingSymbol.Equals(enclosingSymbol) ? 1 : s.ContainingType.Equals(enclosingSymbol.ContainingType) ? 2 : 3); // prefer locality
            return cancellationTokenSymbols;
        }

        /// <summary>
        /// Find a set of methods that match a given method's fully qualified name.
        /// </summary>
        /// <param name="semanticModel">The semantic model of the document that must be able to access the methods.</param>
        /// <param name="methodAsString">The fully-qualified name of the method.</param>
        /// <returns>An enumeration of method symbols with a matching name.</returns>
        internal static IEnumerable<IMethodSymbol> FindMethodGroup(SemanticModel semanticModel, string methodAsString)
        {
            if (semanticModel == null)
            {
                throw new ArgumentNullException(nameof(semanticModel));
            }

            if (string.IsNullOrEmpty(methodAsString))
            {
                throw new ArgumentException("A non-empty value is required.", nameof(methodAsString));
            }

            var (fullTypeName, methodName) = SplitOffLastElement(methodAsString);
            var (ns, leafTypeName) = SplitOffLastElement(fullTypeName);
            string[] namespaces = ns?.Split('.');
            if (fullTypeName == null)
            {
                return Enumerable.Empty<IMethodSymbol>();
            }

            var proposedType = semanticModel.Compilation.GetTypeByMetadataName(fullTypeName);

            return proposedType?.GetMembers(methodName).OfType<IMethodSymbol>() ?? Enumerable.Empty<IMethodSymbol>();
        }

        /// <summary>
        /// Find a set of methods that match a given method's fully qualified name.
        /// </summary>
        /// <param name="semanticModel">The semantic model of the document that must be able to access the methods.</param>
        /// <param name="method">The fully-qualified name of the method.</param>
        /// <returns>An enumeration of method symbols with a matching name.</returns>
        internal static IEnumerable<IMethodSymbol> FindMethodGroup(SemanticModel semanticModel, CommonInterest.QualifiedMember method)
        {
            if (semanticModel == null)
            {
                throw new ArgumentNullException(nameof(semanticModel));
            }

            var proposedType = semanticModel.Compilation.GetTypeByMetadataName(method.ContainingType.ToString());
            return proposedType?.GetMembers(method.Name).OfType<IMethodSymbol>() ?? Enumerable.Empty<IMethodSymbol>();
        }

        /// <summary>
        /// Finds a local variable, field, property, or static member on another type
        /// that is typed to return a value of a given type.
        /// </summary>
        /// <param name="typeSymbol">The type of value required.</param>
        /// <param name="semanticModel">The semantic model of the document that must be able to access the value.</param>
        /// <param name="positionForLookup">The position in the document where the value must be accessible.</param>
        /// <param name="cancellationToken">A cancellation token.</param>
        /// <returns>An enumeration of symbols that can provide a value of the required type, together with a flag indicating whether they are accessible using "local" syntax (i.e. the symbol is a local variable or a field on the enclosing type).</returns>
        internal static IEnumerable<Tuple<bool, ISymbol>> FindInstanceOf(INamedTypeSymbol typeSymbol, SemanticModel semanticModel, int positionForLookup, CancellationToken cancellationToken)
        {
            if (typeSymbol == null)
            {
                throw new ArgumentNullException(nameof(typeSymbol));
            }

            if (semanticModel == null)
            {
                throw new ArgumentNullException(nameof(semanticModel));
            }

            var enclosingSymbol = semanticModel.GetEnclosingSymbol(positionForLookup, cancellationToken);

            // Search fields on the declaring type.
            // Consider local variables too, if they're captured in a closure from some surrounding code block
            // such that they would presumably be initialized by the time the first statement in our own code block runs.
            ITypeSymbol enclosingTypeSymbol = enclosingSymbol as ITypeSymbol ?? enclosingSymbol.ContainingType;
            if (enclosingTypeSymbol != null)
            {
                var candidateMembers = from symbol in semanticModel.LookupSymbols(positionForLookup, enclosingTypeSymbol)
                                       where symbol.IsStatic || !enclosingSymbol.IsStatic
                                       where IsSymbolTheRightType(symbol, typeSymbol.Name, typeSymbol.ContainingNamespace)
                                       select symbol;
                foreach (var candidate in candidateMembers)
                {
                    yield return Tuple.Create(true, candidate);
                }
            }

            // Find static fields/properties that return the matching type from other public, non-generic types.
            var candidateStatics = from offering in semanticModel.LookupStaticMembers(positionForLookup).OfType<ITypeSymbol>()
                                   from symbol in offering.GetMembers()
                                   where symbol.IsStatic && symbol.CanBeReferencedByName && IsSymbolTheRightType(symbol, typeSymbol.Name, typeSymbol.ContainingNamespace)
                                   select symbol;
            foreach (var candidate in candidateStatics)
            {
                yield return Tuple.Create(false, candidate);
            }
        }

        internal static T FirstAncestor<T>(this SyntaxNode startingNode, IReadOnlyCollection<Type> doNotPassNodeTypes)
            where T : SyntaxNode
        {
            if (doNotPassNodeTypes == null)
            {
                throw new ArgumentNullException(nameof(doNotPassNodeTypes));
            }

            var syntaxNode = startingNode;
            while (syntaxNode != null)
            {
                if (syntaxNode is T result)
                {
                    return result;
                }

                if (doNotPassNodeTypes.Any(disallowed => disallowed.GetTypeInfo().IsAssignableFrom(syntaxNode.GetType().GetTypeInfo())))
                {
                    return default(T);
                }

                syntaxNode = syntaxNode.Parent;
            }

            return default(T);
        }

        internal static Tuple<string, string> SplitOffLastElement(string qualifiedName)
        {
            if (qualifiedName == null)
            {
                return Tuple.Create<string, string>(null, null);
            }

            int lastPeriod = qualifiedName.LastIndexOf('.');
            if (lastPeriod < 0)
            {
                return Tuple.Create<string, string>(null, qualifiedName);
            }

            return Tuple.Create(qualifiedName.Substring(0, lastPeriod), qualifiedName.Substring(lastPeriod + 1));
        }

        /// <summary>
        /// Determines whether a given parameter accepts a <see cref="CancellationToken"/>.
        /// </summary>
        /// <param name="parameterSymbol">The parameter.</param>
        /// <returns><c>true</c> if the parameter takes a <see cref="CancellationToken"/>; <c>false</c> otherwise.</returns>
        internal static bool IsCancellationTokenParameter(IParameterSymbol parameterSymbol) => parameterSymbol?.Type.Name == nameof(CancellationToken) && parameterSymbol.Type.BelongsToNamespace(Namespaces.SystemThreading);

        private static bool IsSymbolTheRightType(ISymbol symbol, string typeName, IReadOnlyList<string> namespaces)
        {
            var fieldSymbol = symbol as IFieldSymbol;
            var propertySymbol = symbol as IPropertySymbol;
            var parameterSymbol = symbol as IParameterSymbol;
            var localSymbol = symbol as ILocalSymbol;
            var memberType = fieldSymbol?.Type ?? propertySymbol?.Type ?? parameterSymbol?.Type ?? localSymbol?.Type;
            return memberType?.Name == typeName && memberType.BelongsToNamespace(namespaces);
        }

        private static bool IsSymbolTheRightType(ISymbol symbol, string typeName, INamespaceSymbol namespaces)
        {
            var fieldSymbol = symbol as IFieldSymbol;
            var propertySymbol = symbol as IPropertySymbol;
            var parameterSymbol = symbol as IParameterSymbol;
            var localSymbol = symbol as ILocalSymbol;
            var memberType = fieldSymbol?.Type ?? propertySymbol?.Type ?? parameterSymbol?.Type ?? localSymbol?.Type;
            return memberType?.Name == typeName && memberType.ContainingNamespace.Equals(namespaces);
        }

        private static CSharpSyntaxNode UpdateStatementsForAsyncMethod(CSharpSyntaxNode body, SemanticModel semanticModel, bool hasResultValue, CancellationToken cancellationToken)
        {
            var blockBody = body as BlockSyntax;
            if (blockBody != null)
            {
                bool returnTypeChanged = false; // probably not right, but we don't have a failing test yet.
                return UpdateStatementsForAsyncMethod(blockBody, semanticModel, hasResultValue, returnTypeChanged, cancellationToken);
            }

            var expressionBody = body as ExpressionSyntax;
            if (expressionBody != null)
            {
                return SyntaxFactory.AwaitExpression(expressionBody).TrySimplify(expressionBody, semanticModel, cancellationToken);
            }

            throw new NotSupportedException();
        }

        private static BlockSyntax UpdateStatementsForAsyncMethod(BlockSyntax body, SemanticModel semanticModel, bool hasResultValue, bool returnTypeChanged, CancellationToken cancellationToken)
        {
            var fixedUpBlock = body.ReplaceNodes(
                body.DescendantNodes().OfType<ReturnStatementSyntax>(),
                (f, n) =>
                {
                    if (hasResultValue)
                    {
                        return returnTypeChanged
                            ? n
                            : n.WithExpression(SyntaxFactory.AwaitExpression(n.Expression).TrySimplify(f.Expression, semanticModel, cancellationToken));
                    }

                    if (body.Statements.Last() == f)
                    {
                        // If it is the last statement in the method, we can remove it since a return is implied.
                        return null;
                    }

                    return n
                        .WithExpression(null) // don't return any value
                        .WithReturnKeyword(n.ReturnKeyword.WithTrailingTrivia(SyntaxFactory.TriviaList())); // remove the trailing space after the keyword
                });

            return fixedUpBlock;
        }

        private static ExpressionSyntax TrySimplify(this AwaitExpressionSyntax awaitExpression, ExpressionSyntax originalSyntax, SemanticModel semanticModel, CancellationToken cancellationToken)
        {
            if (awaitExpression == null)
            {
                throw new ArgumentNullException(nameof(awaitExpression));
            }

            // await Task.FromResult(x) => x.
            if (semanticModel != null)
            {
                var awaitedInvocation = awaitExpression.Expression as InvocationExpressionSyntax;
                var awaitedInvocationMemberAccess = awaitedInvocation?.Expression as MemberAccessExpressionSyntax;
                if (awaitedInvocationMemberAccess?.Name.Identifier.Text == nameof(Task.FromResult))
                {
                    // Is the FromResult method on the Task or Task<T> class?
                    var memberOwnerSymbol = semanticModel.GetSymbolInfo(originalSyntax, cancellationToken).Symbol;
                    if (IsTask(memberOwnerSymbol?.ContainingType))
                    {
                        var simplified = awaitedInvocation.ArgumentList.Arguments.Single().Expression;
                        return simplified;
                    }
                }
            }

            return awaitExpression;
        }

        private static bool LaunchDebuggerExceptionFilter()
        {
#if DEBUG
            System.Diagnostics.Debugger.Launch();
#endif
            return true;
        }

        internal struct ContainingFunctionData
        {
            internal ContainingFunctionData(CSharpSyntaxNode function, bool isAsync, ParameterListSyntax parameterList, CSharpSyntaxNode blockOrExpression)
            {
                this.Function = function;
                this.IsAsync = isAsync;
                this.ParameterList = parameterList;
                this.BlockOrExpression = blockOrExpression;
            }

            internal CSharpSyntaxNode Function { get; set; }

#pragma warning disable AvoidAsyncSuffix // Avoid Async suffix
            internal bool IsAsync { get; set; }
#pragma warning restore AvoidAsyncSuffix // Avoid Async suffix

            internal ParameterListSyntax ParameterList { get; set; }

            internal CSharpSyntaxNode BlockOrExpression { get; set; }
        }

        private class AwaitCallRewriter : CSharpSyntaxRewriter
        {
            private readonly SyntaxAnnotation callAnnotation;

            public AwaitCallRewriter(SyntaxAnnotation callAnnotation)
                : base(visitIntoStructuredTrivia: false)
            {
                this.callAnnotation = callAnnotation ?? throw new ArgumentNullException(nameof(callAnnotation));
            }

            public override SyntaxNode VisitInvocationExpression(InvocationExpressionSyntax node)
            {
                if (node.HasAnnotation(this.callAnnotation))
                {
                    return SyntaxFactory.ParenthesizedExpression(
                        SyntaxFactory.AwaitExpression(node))
                        .WithAdditionalAnnotations(Simplifier.Annotation);
                }

                return base.VisitInvocationExpression(node);
            }
        }

        private class RemoveAnnotationRewriter : CSharpSyntaxRewriter
        {
            private readonly SyntaxAnnotation annotationToRemove;

            public RemoveAnnotationRewriter(SyntaxAnnotation annotationToRemove)
                : base(visitIntoStructuredTrivia: false)
            {
                this.annotationToRemove = annotationToRemove ?? throw new ArgumentNullException(nameof(annotationToRemove));
            }

            public override SyntaxNode Visit(SyntaxNode node)
            {
                return base.Visit(
                    (node?.HasAnnotation(this.annotationToRemove) ?? false)
                    ? node.WithoutAnnotations(this.annotationToRemove)
                    : node);
            }
        }
    }
}<|MERGE_RESOLUTION|>--- conflicted
+++ resolved
@@ -242,10 +242,6 @@
         /// </remarks>
         internal static bool IsAsyncCompatibleReturnType(this ITypeSymbol typeSymbol)
         {
-<<<<<<< HEAD
-            // We could be more aggressive here and allow other types that implement the async method builder pattern.
-            return IsTask(typeSymbol);
-=======
             if (typeSymbol == null)
             {
                 return false;
@@ -254,7 +250,6 @@
             // ValueTask and ValueTask<T> have the AsyncMethodBuilderAttribute.
             return (typeSymbol.Name == nameof(Task) && typeSymbol.BelongsToNamespace(Namespaces.SystemThreadingTasks))
                 || typeSymbol.GetAttributes().Any(ad => ad.AttributeClass?.Name == Types.AsyncMethodBuilderAttribute.TypeName && ad.AttributeClass.BelongsToNamespace(Types.AsyncMethodBuilderAttribute.Namespace));
->>>>>>> 27ea2cce
         }
 
         internal static bool IsTask(ITypeSymbol typeSymbol) => typeSymbol?.Name == nameof(Task) && typeSymbol.BelongsToNamespace(Namespaces.SystemThreadingTasks);

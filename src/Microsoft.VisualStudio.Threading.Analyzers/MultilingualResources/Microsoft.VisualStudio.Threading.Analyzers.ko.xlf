--- conflicted
+++ resolved
@@ -34,16 +34,12 @@
         </trans-unit>
         <trans-unit id="VSTHRD010_Title" translate="yes" xml:space="preserve">
           <source>Use VS services from UI thread</source>
-<<<<<<< HEAD
-          <target state="needs-review-translation" state-qualifier="mt-suggestion">UI 스레드에서 서비스를 사용 하 여 대</target>
+          <target state="translated">UI 스레드의 VS 서비스를 사용합니다.</target>
         </trans-unit>
         <trans-unit id="VSTHRD100_CodeFix_Title" translate="yes" xml:space="preserve">
           <source>Change return type to Task</source>
-          <target state="needs-review-translation" state-qualifier="mt-suggestion">변경 작업에 반환 형식</target>
+          <target state="new">Change return type to Task</target>
           <note from="MultilingualBuild" annotates="source" priority="2">Task is a type name and should not be translated.</note>
-=======
-          <target state="translated">UI 스레드의 VS 서비스를 사용합니다.</target>
->>>>>>> e512abc0
         </trans-unit>
         <trans-unit id="VSTHRD100_MessageFormat" translate="yes" xml:space="preserve">
           <source>Avoid "async void" methods, because any exceptions not handled by the method will crash the process.</source>
@@ -125,11 +121,6 @@
           <source>Use "Async" suffix for async methods</source>
           <target state="translated">비동기 메서드에 "Async" 접미사 사용</target>
         </trans-unit>
-        <trans-unit id="VSSDK003_CodeFix_Title" translate="yes" xml:space="preserve">
-          <source>Change return type to Task</source>
-          <target state="translated">반환 형식을 Task로 변경</target>
-          <note from="MultilingualBuild" annotates="source" priority="2">Task is a type name and should not be translated.</note>
-        </trans-unit>
         <trans-unit id="VSTHRD105_MessageFormat" translate="yes" xml:space="preserve">
           <source>Avoid method overloads that assume TaskScheduler.Current. Use an overload that accepts a TaskScheduler and specify TaskScheduler.Default (or any other) explicitly.</source>
           <target state="translated">TaskScheduler.Current를 가정하는 메서드 오버로드를 사용하지 않습니다. TaskScheduler를 수용하고 TaskScheduler.Default(또는 기타)를 명시적으로 지정하는 오버로드를 사용합니다.</target>

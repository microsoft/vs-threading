﻿<Project Sdk="MSBuild.Sdk.Extras">
  <PropertyGroup>
    <TargetFrameworks>net472</TargetFrameworks>
    <RuntimeIdentifiers>win-x86;win-x64</RuntimeIdentifiers>
    <ExtrasBuildEachRuntimeIdentifier>true</ExtrasBuildEachRuntimeIdentifier>

    <AssemblyName>$(MSBuildProjectName)</AssemblyName>
    <DebugSymbols>true</DebugSymbols>
    <DllExportOurILAsm>false</DllExportOurILAsm>

    <!-- Workaround build timing break in the DllExport build extension. -->
    <BuildInParallel>false</BuildInParallel>

    <Description>A WinDBG extension that contains the !DumpAsync command for .NET Framework processes.</Description>

    <IncludeBuildOutput>false</IncludeBuildOutput>
    <SuppressDependenciesWhenPacking>true</SuppressDependenciesWhenPacking>
    <PackageOutputPath>$(RepoBinPath)Packages\$(Configuration)\WinDBGGallery\</PackageOutputPath>

    <!-- We build a package with legacy PDBs included for the gallery's convenience. -->
    <DebugType>full</DebugType>
    <SymbolPackageFormat></SymbolPackageFormat>
    <IncludeSymbols>false</IncludeSymbols>
  </PropertyGroup>
  <ItemGroup>
    <SignFilesDependsOn Include="DllExportMod" />
  </ItemGroup>
  <ItemGroup>
<<<<<<< HEAD
    <PackageReference Include="Microsoft.Diagnostics.Runtime" Version="2.0.206203" />
    <PackageReference Include="Microsoft.Diagnostics.Runtime.Utilities" Version="2.0.0-rc.20303.3" />
=======
    <PackageReference Include="Microsoft.Diagnostics.Runtime" Version="2.0.161401" />
    <PackageReference Include="Microsoft.Diagnostics.Runtime.Utilities" Version="2.0.206203" />
>>>>>>> 244bfbb1
    <PackageReference Include="DllExport" Version="1.5.2" />
    <PackageReference Include="MicroBuild.VisualStudio" Version="$(MicroBuildVersion)" PrivateAssets="all" />
  </ItemGroup>
  <Import Project="$(PkgDllExport)\tools\net.r_eg.DllExport.targets" Condition="Exists('$(PkgDllExport)\tools\net.r_eg.DllExport.targets')" />
  <Import Project="SosThreadingTools.targets" />
</Project><|MERGE_RESOLUTION|>--- conflicted
+++ resolved
@@ -26,13 +26,8 @@
     <SignFilesDependsOn Include="DllExportMod" />
   </ItemGroup>
   <ItemGroup>
-<<<<<<< HEAD
     <PackageReference Include="Microsoft.Diagnostics.Runtime" Version="2.0.206203" />
-    <PackageReference Include="Microsoft.Diagnostics.Runtime.Utilities" Version="2.0.0-rc.20303.3" />
-=======
-    <PackageReference Include="Microsoft.Diagnostics.Runtime" Version="2.0.161401" />
     <PackageReference Include="Microsoft.Diagnostics.Runtime.Utilities" Version="2.0.206203" />
->>>>>>> 244bfbb1
     <PackageReference Include="DllExport" Version="1.5.2" />
     <PackageReference Include="MicroBuild.VisualStudio" Version="$(MicroBuildVersion)" PrivateAssets="all" />
   </ItemGroup>

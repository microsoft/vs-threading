trigger:
  batch: true
  branches:
    include:
    - main
<<<<<<< HEAD
    - 'v*'
=======
    - 'v*.*'
    - microbuild
>>>>>>> 6ac5aae8
    - 'validate/*'
  paths:
    exclude:
    - doc/
    - '*.md'
    - .vscode/
    - .github/
    - azure-pipelines/release.yml

parameters:
- name: EnableMacOSBuild
  displayName: Build on macOS
  type: boolean
  default: false # macOS is often bogged down in Azure Pipelines
- name: RunTests
  displayName: Run tests
  type: boolean
  default: true

variables:
- template: /azure-pipelines/BuildStageVariables.yml@self

jobs:
- template: azure-pipelines/build.yml
  parameters:
    Is1ESPT: false
    EnableMacOSBuild: ${{ parameters.EnableMacOSBuild }}
    RunTests: ${{ parameters.RunTests }}<|MERGE_RESOLUTION|>--- conflicted
+++ resolved
@@ -3,12 +3,7 @@
   branches:
     include:
     - main
-<<<<<<< HEAD
-    - 'v*'
-=======
     - 'v*.*'
-    - microbuild
->>>>>>> 6ac5aae8
     - 'validate/*'
   paths:
     exclude:

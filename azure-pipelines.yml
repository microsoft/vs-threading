trigger:
  batch: true
  branches:
    include:
    - main
    - 'v*'
    - 'validate/*'
  paths:
    exclude:
    - doc/
    - '*.md'
    - .vscode/
    - .github/
    - azure-pipelines/release.yml

parameters:
- name: EnableMacOSBuild
  displayName: Build on macOS
  type: boolean
  default: false # macOS is often bogged down in Azure Pipelines
- name: RunTests
  displayName: Run tests
  type: boolean
  default: true

variables:
- template: /azure-pipelines/BuildStageVariables.yml@self

jobs:
- template: azure-pipelines/build.yml
  parameters:
<<<<<<< HEAD
    includeMacOS: ${{ parameters.includeMacOS }}
    ShouldSkipOptimize:
    RunTests: ${{ parameters.RunTests }}
=======
    Is1ESPT: false
    EnableMacOSBuild: ${{ parameters.EnableMacOSBuild }}
    RunTests: ${{ parameters.RunTests }}
- template: azure-pipelines/richnav.yml
>>>>>>> 3109a66f
<|MERGE_RESOLUTION|>--- conflicted
+++ resolved
@@ -29,13 +29,6 @@
 jobs:
 - template: azure-pipelines/build.yml
   parameters:
-<<<<<<< HEAD
-    includeMacOS: ${{ parameters.includeMacOS }}
-    ShouldSkipOptimize:
-    RunTests: ${{ parameters.RunTests }}
-=======
     Is1ESPT: false
     EnableMacOSBuild: ${{ parameters.EnableMacOSBuild }}
-    RunTests: ${{ parameters.RunTests }}
-- template: azure-pipelines/richnav.yml
->>>>>>> 3109a66f
+    RunTests: ${{ parameters.RunTests }}
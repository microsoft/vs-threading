--- conflicted
+++ resolved
@@ -1,64 +1,13 @@
 {
 	"$schema": "https://docs.renovatebot.com/renovate-schema.json",
-<<<<<<< HEAD
-	"extends": ["config:recommended"],
-	"semanticCommits": "disabled",
-	"labels": ["dependencies"],
+	"extends": [
+		"github>microsoft/vs-renovate-presets:microbuild",
+		"github>microsoft/vs-renovate-presets:vs_main_dependencies",
+		"github>microsoft/vs-renovate-presets:xunitv2"
+	],
 	"packageRules": [
 		{
-			"matchPackageNames": ["nbgv", "nerdbank.gitversioning"],
-			"groupName": "nbgv and nerdbank.gitversioning updates"
-		},
-		{
-			"matchPackageNames": ["xunit*"],
-			"groupName": "xunit"
-		},
-		{
-			"matchPackageNames": ["xunit.runner.visualstudio"],
-			"allowedVersions": "<3.0"
-		},
-		{
-			"matchPackageNames": ["xunit.combinatorial"],
-			"allowedVersions": "<2.0"
-		},
-		{
-			"matchDatasources": ["dotnet-version", "docker"],
-			"matchDepNames": ["dotnet-sdk", "mcr.microsoft.com/dotnet/sdk"],
-			"groupName": "Dockerfile and global.json updates"
-		},
-		{
-			"matchPackageNames": ["*"],
-			"allowedVersions": "!/-g[a-f0-9]+$/"
-		},
-		{
-			"matchPackageNames": [
-				"System.Collections.Immutable",
-				"System.Composition*",
-				"System.Diagnostics.DiagnosticSource",
-				"System.IO.Pipelines",
-				"System.Reflection.Metadata",
-				"System.Text.Json",
-				"System.Threading.Tasks.Dataflow",
-				"Microsoft.Bcl.AsyncInterfaces"
-			],
-			"allowedVersions": "<9.0",
-			"groupName": "Included in .NET runtime"
-		},
-		{
-			"matchPackageNames": ["Microsoft.VisualStudio.Internal.MicroBuild*"],
-			"groupName": "microbuild"
-		},
-		{
-			"matchPackageNames": ["Microsoft.VisualStudio.*"],
-			"groupName": "Visual Studio SDK"
-		},
-		{
-			"matchPackageNames": ["Microsoft.VisualStudio.*"],
-			"matchUpdateTypes": ["patch"],
-			"enabled": false
-		},
-		{
-			"matchJsonata": [ "sharedVariableName='CodeAnalysisVersion'" ],
+			"matchJsonata": ["sharedVariableName='CodeAnalysisVersion'"],
 			"enabled": false
 		}
 	],
@@ -66,15 +15,12 @@
 		{
 			"customType": "regex",
 			"datasourceTemplate": "nuget",
-			"fileMatch": ["test/Microsoft.VisualStudio.Threading.Analyzers.Tests/Helpers/ReferencesHelper.cs"],
-			"matchStrings": ["PackageIdentity\\(\"(?<packageName>[^\"]+)\", \"(?<currentValue>[^\"]+)\"\\)"]
+			"fileMatch": [
+				"test/Microsoft.VisualStudio.Threading.Analyzers.Tests/Helpers/ReferencesHelper.cs"
+			],
+			"matchStrings": [
+				"PackageIdentity\\(\"(?<packageName>[^\"]+)\", \"(?<currentValue>[^\"]+)\"\\)"
+			]
 		}
 	]
-=======
-	"extends": [
-		"github>microsoft/vs-renovate-presets:microbuild",
-		"github>microsoft/vs-renovate-presets:vs_main_dependencies"
-	],
-	"packageRules": []
->>>>>>> e1e35f12
 }
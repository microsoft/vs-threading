# Please see the documentation for all configuration options:
# https://docs.github.com/en/code-security/dependabot/dependabot-version-updates/configuration-options-for-the-dependabot.yml-file

version: 2
updates:
- package-ecosystem: nuget
  directory: /
  schedule:
<<<<<<< HEAD
    interval: weekly
  ignore:
  # This package has unlisted versions on nuget.org that are not supported. Avoid them.
  - dependency-name: dotnet-format
    versions: ["6.x", "7.x", "8.x"]
  - dependency-name: Microsoft.CodeAnalysis* # We intentionally target older VS versions.
=======
    interval: weekly
>>>>>>> 4b35644d
<|MERGE_RESOLUTION|>--- conflicted
+++ resolved
@@ -6,13 +6,6 @@
 - package-ecosystem: nuget
   directory: /
   schedule:
-<<<<<<< HEAD
     interval: weekly
   ignore:
-  # This package has unlisted versions on nuget.org that are not supported. Avoid them.
-  - dependency-name: dotnet-format
-    versions: ["6.x", "7.x", "8.x"]
-  - dependency-name: Microsoft.CodeAnalysis* # We intentionally target older VS versions.
-=======
-    interval: weekly
->>>>>>> 4b35644d
+  - dependency-name: Microsoft.CodeAnalysis* # We intentionally target older VS versions.
--- conflicted
+++ resolved
@@ -8,10 +8,7 @@
   schedule:
     interval: weekly
   ignore:
-<<<<<<< HEAD
-  - dependency-name: Microsoft.CodeAnalysis* # We intentionally target older VS versions.
-=======
-    # This package has unlisted versions on nuget.org that are not supported. Avoid them.
-    - dependency-name: dotnet-format
-      versions: ["6.x", "7.x", "8.x"]
->>>>>>> f76dec79
+  # This package has unlisted versions on nuget.org that are not supported. Avoid them.
+  - dependency-name: dotnet-format
+    versions: ["6.x", "7.x", "8.x"]
+  - dependency-name: Microsoft.CodeAnalysis* # We intentionally target older VS versions.
--- conflicted
+++ resolved
@@ -4,12 +4,10 @@
     "rollForward": "patch",
     "allowPrerelease": false
   },
-<<<<<<< HEAD
+  "test": {
+    "runner": "Microsoft.Testing.Platform"
+  },
   "msbuild-sdks": {
     "Microsoft.Build.NoTargets": "3.7.56"
-=======
-  "test": {
-    "runner": "Microsoft.Testing.Platform"
->>>>>>> 70980c34
   }
 }
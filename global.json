{
  "sdk": {
    "version": "8.0.300",
    "rollForward": "patch",
    "allowPrerelease": false
  },
  "msbuild-sdks": {
<<<<<<< HEAD
    "MSBuild.Sdk.Extras": "3.0.44"
=======
    "Microsoft.Build.NoTargets": "3.7.56"
>>>>>>> 0c9771db
  }
}<|MERGE_RESOLUTION|>--- conflicted
+++ resolved
@@ -5,10 +5,7 @@
     "allowPrerelease": false
   },
   "msbuild-sdks": {
-<<<<<<< HEAD
-    "MSBuild.Sdk.Extras": "3.0.44"
-=======
+    "MSBuild.Sdk.Extras": "3.0.44",
     "Microsoft.Build.NoTargets": "3.7.56"
->>>>>>> 0c9771db
   }
 }
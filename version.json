{
<<<<<<< HEAD
  "version": "15.0-pre"
=======
  "$schema": "https://raw.githubusercontent.com/AArnott/Nerdbank.GitVersioning/master/src/NerdBank.GitVersioning/version.schema.json",
  "version": "14.1",
  "assemblyVersion": "14.0",
  "buildNumberOffset": 100,
  "publicReleaseRefSpec": [
    "^refs/heads/master$", // we release out of master
    "^refs/heads/v\\d+(?:.\\d+)?$" // we also release out of vNN branches
  ],
  "cloudBuild": {
    "buildNumber": {
      "enabled": true
    }
  }
>>>>>>> bdd3bd5e
}<|MERGE_RESOLUTION|>--- conflicted
+++ resolved
@@ -1,11 +1,6 @@
 {
-<<<<<<< HEAD
-  "version": "15.0-pre"
-=======
   "$schema": "https://raw.githubusercontent.com/AArnott/Nerdbank.GitVersioning/master/src/NerdBank.GitVersioning/version.schema.json",
-  "version": "14.1",
-  "assemblyVersion": "14.0",
-  "buildNumberOffset": 100,
+  "version": "15.0-pre",
   "publicReleaseRefSpec": [
     "^refs/heads/master$", // we release out of master
     "^refs/heads/v\\d+(?:.\\d+)?$" // we also release out of vNN branches
@@ -15,5 +10,4 @@
       "enabled": true
     }
   }
->>>>>>> bdd3bd5e
 }
# EditorConfig is awesome:http://EditorConfig.org

# top-most EditorConfig file
root = true

# Don't use tabs for indentation.
[*]
indent_style = space

# (Please don't specify an indent_size here; that has too many unintended consequences.)

[*.yml]
indent_size = 2
indent_style = space

# Code files
[*.{cs,csx,vb,vbx,h,cpp,idl}]
indent_size = 4
insert_final_newline = true
trim_trailing_whitespace = true

# Xml project files
[*.{csproj,vbproj,vcxproj,vcxproj.filters,proj,projitems,shproj,msbuildproj}]
indent_size = 2

# Xml config files
[*.{props,targets,ruleset,config,nuspec,resx,vsixmanifest,vsct,runsettings}]
indent_size = 2

# JSON files
[*.json]
indent_size = 2
indent_style = space

# Dotnet code style settings:
[*.{cs,vb}]
# Sort using and Import directives with System.* appearing first
dotnet_sort_system_directives_first = true
dotnet_style_qualification_for_field = true:warning
dotnet_style_qualification_for_property = true:warning
dotnet_style_qualification_for_method = true:warning
dotnet_style_qualification_for_event = true:warning

# Use language keywords instead of framework type names for type references
dotnet_style_predefined_type_for_locals_parameters_members = true:suggestion
dotnet_style_predefined_type_for_member_access = true:suggestion

# Suggest more modern language features when available
dotnet_style_object_initializer = true:suggestion
dotnet_style_collection_initializer = true:suggestion
dotnet_style_coalesce_expression = true:suggestion
dotnet_style_null_propagation = true:suggestion
dotnet_style_explicit_tuple_names = true:suggestion

# Non-private static fields are PascalCase
dotnet_naming_rule.non_private_static_fields_should_be_pascal_case.severity = suggestion
dotnet_naming_rule.non_private_static_fields_should_be_pascal_case.symbols = non_private_static_fields
dotnet_naming_rule.non_private_static_fields_should_be_pascal_case.style = non_private_static_field_style

dotnet_naming_symbols.non_private_static_fields.applicable_kinds = field
dotnet_naming_symbols.non_private_static_fields.applicable_accessibilities = public, protected, internal, protected internal, private protected
dotnet_naming_symbols.non_private_static_fields.required_modifiers = static

dotnet_naming_style.non_private_static_field_style.capitalization = pascal_case

# Constants are PascalCase
dotnet_naming_rule.constants_should_be_pascal_case.severity = suggestion
dotnet_naming_rule.constants_should_be_pascal_case.symbols = constants
dotnet_naming_rule.constants_should_be_pascal_case.style = constant_style

dotnet_naming_symbols.constants.applicable_kinds = field, local
dotnet_naming_symbols.constants.required_modifiers = const

dotnet_naming_style.constant_style.capitalization = pascal_case

# Static fields are camelCase
dotnet_naming_rule.static_fields_should_be_camel_case.severity = suggestion
dotnet_naming_rule.static_fields_should_be_camel_case.symbols = static_fields
dotnet_naming_rule.static_fields_should_be_camel_case.style = static_field_style

dotnet_naming_symbols.static_fields.applicable_kinds = field
dotnet_naming_symbols.static_fields.required_modifiers = static

dotnet_naming_style.static_field_style.capitalization = camel_case

# Instance fields are camelCase
dotnet_naming_rule.instance_fields_should_be_camel_case.severity = suggestion
dotnet_naming_rule.instance_fields_should_be_camel_case.symbols = instance_fields
dotnet_naming_rule.instance_fields_should_be_camel_case.style = instance_field_style

dotnet_naming_symbols.instance_fields.applicable_kinds = field

dotnet_naming_style.instance_field_style.capitalization = camel_case

# Locals and parameters are camelCase
dotnet_naming_rule.locals_should_be_camel_case.severity = suggestion
dotnet_naming_rule.locals_should_be_camel_case.symbols = locals_and_parameters
dotnet_naming_rule.locals_should_be_camel_case.style = camel_case_style

dotnet_naming_symbols.locals_and_parameters.applicable_kinds = parameter, local

dotnet_naming_style.camel_case_style.capitalization = camel_case

# Local functions are PascalCase
dotnet_naming_rule.local_functions_should_be_pascal_case.severity = suggestion
dotnet_naming_rule.local_functions_should_be_pascal_case.symbols = local_functions
dotnet_naming_rule.local_functions_should_be_pascal_case.style = local_function_style

dotnet_naming_symbols.local_functions.applicable_kinds = local_function

dotnet_naming_style.local_function_style.capitalization = pascal_case

# By default, name items with PascalCase
dotnet_naming_rule.members_should_be_pascal_case.severity = suggestion
dotnet_naming_rule.members_should_be_pascal_case.symbols = all_members
dotnet_naming_rule.members_should_be_pascal_case.style = pascal_case_style

dotnet_naming_symbols.all_members.applicable_kinds = *

dotnet_naming_style.pascal_case_style.capitalization = pascal_case

# CSharp code style settings:
[*.cs]
# Indentation preferences
csharp_indent_block_contents = true
csharp_indent_braces = false
csharp_indent_case_contents = true
csharp_indent_switch_labels = true
csharp_indent_labels = flush_left

# Prefer "var" everywhere
csharp_style_var_for_built_in_types = false
csharp_style_var_when_type_is_apparent = true:suggestion
csharp_style_var_elsewhere = false:warning

# Prefer method-like constructs to have a block body
csharp_style_expression_bodied_methods = false:none
csharp_style_expression_bodied_constructors = false:none
csharp_style_expression_bodied_operators = false:none

# Prefer property-like constructs to have an expression-body
csharp_style_expression_bodied_properties = true:none
csharp_style_expression_bodied_indexers = true:none
csharp_style_expression_bodied_accessors = true:none

# Suggest more modern language features when available
csharp_style_pattern_matching_over_is_with_cast_check = true:suggestion
csharp_style_pattern_matching_over_as_with_null_check = true:suggestion
csharp_style_inlined_variable_declaration = true:suggestion
csharp_style_throw_expression = true:suggestion
csharp_style_conditional_delegate_call = true:suggestion

# Newline settings
csharp_new_line_before_open_brace = all
csharp_new_line_before_else = true
csharp_new_line_before_catch = true
csharp_new_line_before_finally = true
csharp_new_line_before_members_in_object_initializers = true
csharp_new_line_before_members_in_anonymous_types = true

# Blocks are allowed
csharp_prefer_braces = true:silent

# SA1130: Use lambda syntax
dotnet_diagnostic.SA1130.severity = silent

# SA1404: Code analysis suppression should have justification
dotnet_diagnostic.SA1404.severity = suggestion

# CA1508: Avoid dead conditional code
dotnet_diagnostic.CA1508.severity = warning

# IDE1006: Naming Styles - StyleCop handles these for us
dotnet_diagnostic.IDE1006.severity = none

<<<<<<< HEAD
# SA1600: Elements should be documented
dotnet_diagnostic.SA1600.severity = none

# SA1611: Element parameters should be documented
dotnet_diagnostic.SA1611.severity = none

# SA1615: Element return value should be documented
dotnet_diagnostic.SA1615.severity = none

# SA1601: Partial elements should be documented
dotnet_diagnostic.SA1601.severity = none

# SA1133: Do not combine attributes
dotnet_diagnostic.SA1133.severity = none

# SA1108: Block statements should not contain embedded comments
dotnet_diagnostic.SA1108.severity = suggestion

# CSIsNull001: Use `is null` for null checks
dotnet_diagnostic.CSIsNull001.severity = warning

# CSIsNull002: Use `is object` for non-null checks
dotnet_diagnostic.CSIsNull002.severity = warning
=======
dotnet_diagnostic.DOC100.severity = silent
dotnet_diagnostic.DOC104.severity = warning
dotnet_diagnostic.DOC105.severity = warning
dotnet_diagnostic.DOC106.severity = warning
dotnet_diagnostic.DOC107.severity = warning
dotnet_diagnostic.DOC108.severity = warning
dotnet_diagnostic.DOC200.severity = warning
dotnet_diagnostic.DOC202.severity = warning
>>>>>>> 577e0023

[*.sln]
indent_style = tab<|MERGE_RESOLUTION|>--- conflicted
+++ resolved
@@ -173,7 +173,6 @@
 # IDE1006: Naming Styles - StyleCop handles these for us
 dotnet_diagnostic.IDE1006.severity = none
 
-<<<<<<< HEAD
 # SA1600: Elements should be documented
 dotnet_diagnostic.SA1600.severity = none
 
@@ -197,7 +196,6 @@
 
 # CSIsNull002: Use `is object` for non-null checks
 dotnet_diagnostic.CSIsNull002.severity = warning
-=======
 dotnet_diagnostic.DOC100.severity = silent
 dotnet_diagnostic.DOC104.severity = warning
 dotnet_diagnostic.DOC105.severity = warning
@@ -206,7 +204,6 @@
 dotnet_diagnostic.DOC108.severity = warning
 dotnet_diagnostic.DOC200.severity = warning
 dotnet_diagnostic.DOC202.severity = warning
->>>>>>> 577e0023
 
 [*.sln]
 indent_style = tab
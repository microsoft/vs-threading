--- conflicted
+++ resolved
@@ -15,11 +15,7 @@
       ]
     },
     "dotnet-coverage": {
-<<<<<<< HEAD
-      "version": "17.7.1",
-=======
       "version": "17.7.3",
->>>>>>> 2822cf0c
       "commands": [
         "dotnet-coverage"
       ]

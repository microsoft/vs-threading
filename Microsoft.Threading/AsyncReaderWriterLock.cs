﻿//-----------------------------------------------------------------------
// <copyright file="AsyncReaderWriterLock.cs" company="Microsoft">
//     Copyright (c) Microsoft. All rights reserved.
// </copyright>
//-----------------------------------------------------------------------

namespace Microsoft.Threading {
	using System;
	using System.Collections.Concurrent;
	using System.Collections.Generic;
	using System.Diagnostics;
	using System.Linq;
	using System.Runtime.CompilerServices;
	using System.Runtime.Remoting.Messaging;
	using System.Text;
	using System.Threading;
	using System.Threading.Tasks;

	/// <summary>
	/// A non-blocking lock that allows concurrent access, exclusive access, or concurrent with upgradeability to exclusive access.
	/// </summary>
	/// <remarks>
	/// We have to use a custom awaitable rather than simply returning Task{LockReleaser} because 
	/// we have to set CallContext data in the context of the person receiving the lock,
	/// which requires that we get to execute code at the start of the continuation (whether we yield or not).
	/// </remarks>
	/// <devnotes>
	/// Considering this class to be a state machine, the states are:
	/// 
	///    ------------- 
	///    |           | <-----> READERS
	///    |    IDLE   | <-----> UPGRADEABLE READER + READERS -----> UPGRADED WRITER --\
	///    |  NO LOCKS |                             ^                                 |
	///    |           |                             |--- RE-ENTER CONCURRENCY PREP <--/
	///    |           | <-----> WRITER
	///    ------------- 
	/// 
	/// </devnotes>
	public class AsyncReaderWriterLock {
		/// <summary>
		/// A singleton task that is already completed.
		/// </summary>
		protected static readonly Task CompletedTask = Task.FromResult<object>(null);

		/// <summary>
		/// The object to acquire a Monitor-style lock on for all field access on this instance.
		/// </summary>
		private readonly object syncObject = new object();

		/// <summary>
		/// A CallContext-local reference to the Awaiter that is on the top of the stack (most recently acquired).
		/// </summary>
		private readonly AsyncLocal<Awaiter> topAwaiter = new AsyncLocal<Awaiter>();

		/// <summary>
		/// The set of read locks that are issued and active.
		/// </summary>
		/// <remarks>
		/// Many readers are allowed concurrently.  Also, readers may re-enter read locks (recursively)
		/// each of which gets an element in this set.
		/// </remarks>
		private readonly HashSet<Awaiter> readLocksIssued = new HashSet<Awaiter>();

		/// <summary>
		/// The set of upgradeable read locks that are issued and active.
		/// </summary>
		/// <remarks>
		/// Although only one upgradeable read lock can be held at a time, this set may have more
		/// than one element because that one lock holder may enter the lock it already possesses 
		/// multiple times.
		/// </remarks>
		private readonly HashSet<Awaiter> upgradeableReadLocksIssued = new HashSet<Awaiter>();

		/// <summary>
		/// The set of write locks that are issued and active.
		/// </summary>
		/// <remarks>
		/// Although only one write lock can be held at a time, this set may have more
		/// than one element because that one lock holder may enter the lock it already possesses 
		/// multiple times.
		/// Although this lock is mutually exclusive, there *may* be elements in the
		/// <see cref="upgradeableReadLocksIssued"/> set if the write lock was upgraded from a reader.
		/// Also note that some elements in this may themselves be upgradeable readers if they have
		/// the <see cref="LockFlags.StickyWrite"/> flag.
		/// </remarks>
		private readonly HashSet<Awaiter> writeLocksIssued = new HashSet<Awaiter>();

		/// <summary>
		/// A queue of readers waiting to obtain the concurrent read lock.
		/// </summary>
		private readonly Queue<Awaiter> waitingReaders = new Queue<Awaiter>();

		/// <summary>
		/// A queue of upgradeable readers waiting to obtain a lock.
		/// </summary>
		private readonly Queue<Awaiter> waitingUpgradeableReaders = new Queue<Awaiter>();

		/// <summary>
		/// A queue of writers waiting to obtain an exclusive lock.
		/// </summary>
		private readonly Queue<Awaiter> waitingWriters = new Queue<Awaiter>();

		/// <summary>
		/// The source of the <see cref="Completion"/> task, which transitions to completed after
		/// the <see cref="Complete"/> method is called and all issued locks have been released.
		/// </summary>
		private readonly TaskCompletionSource<object> completionSource = new TaskCompletionSource<object>();

		/// <summary>
		/// The queue of callbacks to invoke when the currently held write lock is totally released.
		/// </summary>
		/// <remarks>
		/// If the write lock is released to an upgradeable read lock, these callbacks are fired synchronously
		/// with respect to the writer who is releasing the lock.  Otherwise, the callbacks are invoked
		/// asynchronously with respect to the releasing thread.
		/// </remarks>
		private readonly Queue<Func<Task>> beforeWriteReleasedCallbacks = new Queue<Func<Task>>();

		/// <summary>
		/// A task that is incomplete during the transition from a write lock
		/// to an upgradeable read lock when callbacks and other code must be invoked without ANY
		/// locks being issued.
		/// </summary>
		private Task reenterConcurrencyPrep = CompletedTask;

		/// <summary>
		/// A flag indicating whether we're currently running code to prepare for re-entering concurrency mode
		/// after releasing an exclusive lock.
		/// </summary>
		private volatile bool reenterConcurrencyPrepRunning;

		/// <summary>
		/// A flag indicating that the <see cref="Complete"/> method has been called, indicating that no
		/// new top-level lock requests should be serviced.
		/// </summary>
		private bool completeInvoked;

		/// <summary>
		/// Initializes a new instance of the <see cref="AsyncReaderWriterLock"/> class.
		/// </summary>
		public AsyncReaderWriterLock() {
		}

		/// <summary>
		/// Flags that modify default lock behavior.
		/// </summary>
		[Flags]
		public enum LockFlags {
			/// <summary>
			/// The default behavior applies.
			/// </summary>
			None = 0x0,

			/// <summary>
			/// Causes an upgradeable reader to remain in an upgraded-write state once upgraded,
			/// even after the nested write lock has been released.
			/// </summary>
			/// <remarks>
			/// This is useful when you have a batch of possible write operations to apply, which
			/// may or may not actually apply in the end, but if any of them change anything,
			/// all of their changes should be seen atomically (within a single write lock).
			/// This approach is preferable to simply acquiring a write lock around the batch of
			/// potential changes because it doesn't defeat concurrent readers until it knows there
			/// is a change to actually make.
			/// </remarks>
			StickyWrite = 0x1,
		}

		/// <summary>
		/// An enumeration of the kinds of locks supported by this class.
		/// </summary>
		internal enum LockKind {
			/// <summary>
			/// A lock that supports concurrently executing threads that hold this same lock type.
			/// Holders of this lock may not obtain a <see cref="LockKind.Write"/> lock without first
			/// releasing all their <see cref="LockKind.Read"/> locks.
			/// </summary>
			Read,

			/// <summary>
			/// A lock that may run concurrently with standard readers, but is exclusive of any other
			/// upgradeable readers.  Holders of this lock are allowed to obtain a write lock while
			/// holding this lock to guarantee continuity of state between what they read and what they write.
			/// </summary>
			UpgradeableRead,

			/// <summary>
			/// A mutually exclusive lock.
			/// </summary>
			Write,
		}

		/// <summary>
		/// Gets a value indicating whether the caller holds a read lock.
		/// </summary>
		/// <remarks>
		/// This property returns <c>false</c> if any other lock type is held, unless
		/// within that alternate lock type this lock is also nested.
		/// </remarks>
		public bool IsReadLockHeld {
			get { return this.IsLockHeld(LockKind.Read); }
		}

		/// <summary>
		/// Gets a value indicating whether the caller holds an upgradeable read lock.
		/// </summary>
		/// <remarks>
		/// This property returns <c>false</c> if any other lock type is held, unless
		/// within that alternate lock type this lock is also nested.
		/// </remarks>
		public bool IsUpgradeableReadLockHeld {
			get { return this.IsLockHeld(LockKind.UpgradeableRead); }
		}

		/// <summary>
		/// Gets a value indicating whether the caller holds a write lock.
		/// </summary>
		/// <remarks>
		/// This property returns <c>false</c> if any other lock type is held, unless
		/// within that alternate lock type this lock is also nested.
		/// </remarks>
		public bool IsWriteLockHeld {
			get { return this.IsLockHeld(LockKind.Write); }
		}

		/// <summary>
		/// Gets a task whose completion signals that this lock will no longer issue locks.
		/// </summary>
		/// <remarks>
		/// This task only transitions to a complete state after a call to <see cref="Complete"/>.
		/// </remarks>
		public Task Completion {
			get { return this.completionSource.Task; }
		}

		/// <summary>
		/// Gets the object used to synchronize access to this instance's fields.
		/// </summary>
		protected object SyncObject {
			get { return this.syncObject; }
		}

		/// <summary>
		/// Obtains a read lock, asynchronously awaiting for the lock if it is not immediately available.
		/// </summary>
		/// <param name="cancellationToken">
		/// A token whose cancellation indicates lost interest in obtaining the lock.  
		/// A canceled token does not release a lock that has already been issued.  But if the lock isn't immediately available,
		/// a canceled token will cause the code that is waiting for the lock to resume with an <see cref="OperationCanceledException"/>.
		/// </param>
		/// <returns>An awaitable object whose result is the lock releaser.</returns>
		public Awaitable ReadLockAsync(CancellationToken cancellationToken = default(CancellationToken)) {
			return new Awaitable(this, LockKind.Read, LockFlags.None, cancellationToken);
		}

		/// <summary>
		/// Obtains an upgradeable read lock, asynchronously awaiting for the lock if it is not immediately available.
		/// </summary>
		/// <param name="cancellationToken">
		/// A token whose cancellation indicates lost interest in obtaining the lock.  
		/// A canceled token does not release a lock that has already been issued.  But if the lock isn't immediately available,
		/// a canceled token will cause the code that is waiting for the lock to resume with an <see cref="OperationCanceledException"/>.
		/// </param>
		/// <returns>An awaitable object whose result is the lock releaser.</returns>
		public Awaitable UpgradeableReadLockAsync(CancellationToken cancellationToken = default(CancellationToken)) {
			return new Awaitable(this, LockKind.UpgradeableRead, LockFlags.None, cancellationToken);
		}

		/// <summary>
		/// Obtains a read lock, asynchronously awaiting for the lock if it is not immediately available.
		/// </summary>
		/// <param name="options">Modifications to normal lock behavior.</param>
		/// <param name="cancellationToken">
		/// A token whose cancellation indicates lost interest in obtaining the lock.  
		/// A canceled token does not release a lock that has already been issued.  But if the lock isn't immediately available,
		/// a canceled token will cause the code that is waiting for the lock to resume with an <see cref="OperationCanceledException"/>.
		/// </param>
		/// <returns>An awaitable object whose result is the lock releaser.</returns>
		public Awaitable UpgradeableReadLockAsync(LockFlags options, CancellationToken cancellationToken = default(CancellationToken)) {
			return new Awaitable(this, LockKind.UpgradeableRead, options, cancellationToken);
		}

		/// <summary>
		/// Obtains a write lock, asynchronously awaiting for the lock if it is not immediately available.
		/// </summary>
		/// <param name="cancellationToken">
		/// A token whose cancellation indicates lost interest in obtaining the lock.  
		/// A canceled token does not release a lock that has already been issued.  But if the lock isn't immediately available,
		/// a canceled token will cause the code that is waiting for the lock to resume with an <see cref="OperationCanceledException"/>.
		/// </param>
		/// <returns>An awaitable object whose result is the lock releaser.</returns>
		public Awaitable WriteLockAsync(CancellationToken cancellationToken = default(CancellationToken)) {
			return new Awaitable(this, LockKind.Write, LockFlags.None, cancellationToken);
		}

		/// <summary>
		/// Obtains a write lock, asynchronously awaiting for the lock if it is not immediately available.
		/// </summary>
		/// <param name="options">Modifications to normal lock behavior.</param>
		/// <param name="cancellationToken">
		/// A token whose cancellation indicates lost interest in obtaining the lock.
		/// A canceled token does not release a lock that has already been issued.  But if the lock isn't immediately available,
		/// a canceled token will cause the code that is waiting for the lock to resume with an <see cref="OperationCanceledException"/>.
		/// </param>
		/// <returns>An awaitable object whose result is the lock releaser.</returns>
		public Awaitable WriteLockAsync(LockFlags options, CancellationToken cancellationToken = default(CancellationToken)) {
			return new Awaitable(this, LockKind.Write, options, cancellationToken);
		}

		/// <summary>
		/// Obtains a read lock, synchronously blocking for the lock if it is not immediately available.
		/// </summary>
		/// <param name="cancellationToken">A token whose cancellation indicates lost interest in obtaining the lock.</param>
		/// <returns>A lock releaser.</returns>
		public Releaser ReadLock(CancellationToken cancellationToken = default(CancellationToken)) {
			ThrowIfSta();
			var awaiter = this.ReadLockAsync(cancellationToken).GetAwaiter();
			return awaiter.GetResult();
		}

		/// <summary>
		/// Obtains an upgradeable read lock, synchronously blocking for the lock if it is not immediately available.
		/// </summary>
		/// <param name="cancellationToken">A token whose cancellation indicates lost interest in obtaining the lock.</param>
		/// <returns>A lock releaser.</returns>
		public Releaser UpgradeableReadLock(CancellationToken cancellationToken = default(CancellationToken)) {
			ThrowIfSta();
			var awaiter = this.UpgradeableReadLockAsync(cancellationToken).GetAwaiter();
			return awaiter.GetResult();
		}

		/// <summary>
		/// Obtains an upgradeable read lock, synchronously blocking for the lock if it is not immediately available.
		/// </summary>
		/// <param name="options">Modifications to normal lock behavior.</param>
		/// <param name="cancellationToken">A token whose cancellation indicates lost interest in obtaining the lock.</param>
		/// <returns>A lock releaser.</returns>
		public Releaser UpgradeableReadLock(LockFlags options, CancellationToken cancellationToken = default(CancellationToken)) {
			ThrowIfSta();
			var awaiter = this.UpgradeableReadLockAsync(options, cancellationToken).GetAwaiter();
			return awaiter.GetResult();
		}

		/// <summary>
		/// Obtains a write lock, synchronously blocking for the lock if it is not immediately available.
		/// </summary>
		/// <param name="cancellationToken">A token whose cancellation indicates lost interest in obtaining the lock.</param>
		/// <returns>A lock releaser.</returns>
		public Releaser WriteLock(CancellationToken cancellationToken = default(CancellationToken)) {
			ThrowIfSta();
			var awaiter = this.WriteLockAsync(cancellationToken).GetAwaiter();
			return awaiter.GetResult();
		}

		/// <summary>
		/// Obtains a write lock, synchronously blocking for the lock if it is not immediately available.
		/// </summary>
		/// <param name="options">Modifications to normal lock behavior.</param>
		/// <param name="cancellationToken">A token whose cancellation indicates lost interest in obtaining the lock.</param>
		/// <returns>A lock releaser.</returns>
		public Releaser WriteLock(LockFlags options, CancellationToken cancellationToken = default(CancellationToken)) {
			ThrowIfSta();
			var awaiter = this.WriteLockAsync(options, cancellationToken).GetAwaiter();
			return awaiter.GetResult();
		}

		/// <summary>
		/// Prevents use or visibility of the caller's lock(s) until the returned value is disposed.
		/// </summary>
		/// <returns>The value to dispose to restore lock visibility.</returns>
		/// <remarks>
		/// This can be used by a write lock holder that is about to fork execution to avoid
		/// two threads simultaneously believing they hold the exclusive write lock.
		/// The lock should be hidden just before kicking off the work and can be restored immediately
		/// after kicking off the work.
		/// </remarks>
		public Suppression HideLocks() {
			return new Suppression(this);
		}

		/// <summary>
		/// Causes new top-level lock requests to be rejected and the <see cref="Completion"/> task to transition
		/// to a completed state after any issued locks have been released.
		/// </summary>
		public void Complete() {
			lock (this.syncObject) {
				this.completeInvoked = true;
				this.CompleteIfAppropriate();
			}
		}

		/// <summary>
		/// Registers a callback to be invoked when the write lock held by the caller is fully released.
		/// </summary>
		/// <param name="action">The asynchronous delegate to invoke.</param>
		/// <remarks>
		/// This supports some scenarios VC++ has where change event handlers need to inspect changes,
		/// or follow up with other changes to respond to earlier changes, at the conclusion of the lock.
		/// This method is safe to call from within a previously registered callback, in which case the
		/// registered callback will run when previously registered callbacks have completed execution.
		/// If the write lock is released to an upgradeable read lock, these callbacks are fired synchronously
		/// with respect to the writer who is releasing the lock.  Otherwise, the callbacks are invoked
		/// asynchronously with respect to the releasing thread.
		/// </remarks>
		public void OnBeforeWriteLockReleased(Func<Task> action) {
			lock (this.syncObject) {
				if (!this.IsWriteLockHeld) {
					throw new InvalidOperationException();
				}

				this.beforeWriteReleasedCallbacks.Enqueue(action);
			}
		}

		/// <summary>
		/// Checks whether the aggregated flags from all locks in the lock stack satisfy the specified flag(s).
		/// </summary>
		/// <param name="flags">The flag(s) that must be specified for a <c>true</c> result.</param>
		/// <param name="awaiter">The head of the lock stack, or <c>null</c> to use the one on the top of the caller's context.</param>
		/// <returns><c>true</c> if all flags are found somewhere in the lock stack; <c>false</c> otherwise.</returns>
		protected internal bool LockStackContains(LockFlags flags, Awaiter awaiter = null) {
			LockFlags aggregateFlags = LockFlags.None;
			awaiter = awaiter ?? this.topAwaiter.Value;
			if (awaiter != null) {
				lock (this.syncObject) {
					while (awaiter != null) {
						if (this.IsLockActive(awaiter, considerStaActive: true)) {
							aggregateFlags |= awaiter.Options;
							if ((aggregateFlags & flags) == flags) {
								return true;
							}
						}

						awaiter = awaiter.NestingLock;
					}
				}
			}

			return (aggregateFlags & flags) == flags;
		}

		/// <summary>
		/// Throws an exception if called on an STA thread.
		/// </summary>
		private static void ThrowIfSta() {
			Verify.Operation(Thread.CurrentThread.GetApartmentState() != ApartmentState.STA, "This operation is not allowed on an STA thread.");
		}

		/// <summary>
		/// Transitions the <see cref="Completion"/> task to a completed state
		/// if appropriate.
		/// </summary>
		private void CompleteIfAppropriate() {
			Assumes.True(Monitor.IsEntered(this.syncObject));

			if (this.completeInvoked &&
				!this.completionSource.Task.IsCompleted &&
				!this.reenterConcurrencyPrepRunning &&
				this.readLocksIssued.Count == 0 && this.upgradeableReadLocksIssued.Count == 0 && this.writeLocksIssued.Count == 0 &&
				this.waitingReaders.Count == 0 && this.waitingUpgradeableReaders.Count == 0 && this.waitingWriters.Count == 0) {

				// We must use another task to asynchronously transition this so we don't inadvertently execute continuations inline
				// while we're holding a lock.
				Task.Run(delegate { this.completionSource.TrySetResult(null); });
			}
		}

		/// <summary>
		/// Detects which lock types the given lock holder has (including all nested locks).
		/// </summary>
		/// <param name="awaiter">The most nested lock to be considered.</param>
		/// <param name="read">Receives a value indicating whether a read lock is held.</param>
		/// <param name="upgradeableRead">Receives a value indicating whether an upgradeable read lock is held.</param>
		/// <param name="write">Receives a value indicating whether a write lock is held.</param>
		private void AggregateLockStackKinds(Awaiter awaiter, out bool read, out bool upgradeableRead, out bool write) {
			read = false;
			upgradeableRead = false;
			write = false;

			if (awaiter != null) {
				lock (this.syncObject) {
					while (awaiter != null) {
						// It's possible that this lock has been released (even mid-stack, due to our async nature),
						// so only consider locks that are still active.
						switch (awaiter.Kind) {
							case LockKind.Read:
								read |= this.readLocksIssued.Contains(awaiter);
								break;
							case LockKind.UpgradeableRead:
								upgradeableRead |= this.upgradeableReadLocksIssued.Contains(awaiter);
								write |= this.IsStickyWriteUpgradedLock(awaiter);
								break;
							case LockKind.Write:
								write |= this.writeLocksIssued.Contains(awaiter);
								break;
						}

						if (read && upgradeableRead && write) {
							// We've seen it all.  Walking the stack further would not provide anything more.
							return;
						}

						awaiter = awaiter.NestingLock;
					}
				}
			}
		}

		/// <summary>
		/// Gets a value indicating whether all issued locks are merely the top-level lock or nesting locks of the specified lock.
		/// </summary>
		/// <param name="awaiter">The most nested lock.</param>
		/// <returns><c>true</c> if all issued locks are the specified lock or nesting locks of it.</returns>
		private bool AllHeldLocksAreByThisStack(Awaiter awaiter) {
			lock (this.syncObject) {
				if (awaiter != null) {
					int locksMatched = 0;
					while (awaiter != null) {
						if (this.GetActiveLockSet(awaiter.Kind).Contains(awaiter)) {
							locksMatched++;
						}

						awaiter = awaiter.NestingLock;
					}
					return locksMatched == this.readLocksIssued.Count + this.upgradeableReadLocksIssued.Count + this.writeLocksIssued.Count;
				} else {
					return this.readLocksIssued.Count == 0 && this.upgradeableReadLocksIssued.Count == 0 && this.writeLocksIssued.Count == 0;
				}
			}
		}

		/// <summary>
		/// Gets a value indicating whether the specified lock is, or is a nested lock of, a given type.
		/// </summary>
		/// <param name="kind">The kind of lock being queried for.</param>
		/// <param name="awaiter">The (possibly nested) lock.</param>
		/// <returns><c>true</c> if the lock holder (also) holds the specified kind of lock.</returns>
		private bool LockStackContains(LockKind kind, Awaiter awaiter) {
			if (awaiter != null) {
				lock (this.syncObject) {
					var lockSet = this.GetActiveLockSet(kind);
					while (awaiter != null) {
						// It's possible that this lock has been released (even mid-stack, due to our async nature),
						// so only consider locks that are still active.
						if (awaiter.Kind == kind && lockSet.Contains(awaiter)) {
							return true;
						}

						if (kind == LockKind.Write && this.IsStickyWriteUpgradedLock(awaiter)) {
							return true;
						}

						awaiter = awaiter.NestingLock;
					}
				}
			}

			return false;
		}

		/// <summary>
		/// Checks whether the specified lock is an upgradeable read lock, with a <see cref="LockFlags.StickyWrite"/> flag,
		/// which has actually be upgraded.
		/// </summary>
		/// <param name="awaiter">The lock to test.</param>
		/// <returns><c>true</c> if the test succeeds; <c>false</c> otherwise.</returns>
		private bool IsStickyWriteUpgradedLock(Awaiter awaiter) {
			if (awaiter.Kind == LockKind.UpgradeableRead && (awaiter.Options & LockFlags.StickyWrite) == LockFlags.StickyWrite) {
				lock (this.syncObject) {
					return this.writeLocksIssued.Contains(awaiter);
				}
			}

			return false;
		}

		/// <summary>
		/// Checks whether the caller's held locks (or the specified lock stack) includes an active lock of the specified type.
		/// Always <c>false</c> when called on an STA thread.
		/// </summary>
		/// <param name="kind">The type of lock to check for.</param>
		/// <param name="awaiter">The most nested lock of the caller, or null to look up the caller's lock in the CallContext.</param>
		/// <returns><c>true</c> if the caller holds active locks of the given type; <c>false</c> otherwise.</returns>
		private bool IsLockHeld(LockKind kind, Awaiter awaiter = null) {
			if (Thread.CurrentThread.GetApartmentState() != ApartmentState.STA) {
				lock (this.syncObject) {
					if (this.LockStackContains(kind, awaiter ?? this.topAwaiter.Value)) {
						return true;
					}
				}
			}

			return false;
		}

		/// <summary>
		/// Checks whether a given lock is active. 
		/// Always <c>false</c> when called on an STA thread.
		/// </summary>
		/// <param name="awaiter">The lock to check.</param>
		/// <returns><c>true</c> if the lock is currently issued and the caller is not on an STA thread.</returns>
<<<<<<< HEAD
		private bool IsLockActive(Awaiter awaiter, bool considerStaActive) {
=======
		private bool IsLockActive(Awaiter awaiter) {
>>>>>>> 8c47e6ea
			Requires.NotNull(awaiter, "awaiter");

			if (considerStaActive || Thread.CurrentThread.GetApartmentState() != ApartmentState.STA) {
				lock (this.syncObject) {
					return this.GetActiveLockSet(awaiter.Kind).Contains(awaiter);
				}
			}

			return false;
		}

		/// <summary>
		/// Immediately issues a lock to the specified awaiter if it is available.
		/// </summary>
		/// <param name="awaiter">The awaiter to issue a lock to.</param>
		/// <param name="previouslyQueued">
		/// A value indicating whether this lock was previously queued.  <c>false</c> if this is a new just received request.
		/// The value is used to determine whether to reject it if <see cref="Complete"/> has already been called and this
		/// is a new top-level request.
		/// </param>
		/// <returns>A value indicating whether the lock was issued.</returns>
		private bool TryIssueLock(Awaiter awaiter, bool previouslyQueued) {
			lock (this.syncObject) {
				if (this.completeInvoked && !previouslyQueued) {
					// If this is a new top-level lock request, reject it completely.
					if (awaiter.NestingLock == null) {
						awaiter.SetFault(new InvalidOperationException());
						return false;
					}
				}

				bool issued = false;
				if (!this.reenterConcurrencyPrepRunning) {
					if (this.writeLocksIssued.Count == 0 && this.upgradeableReadLocksIssued.Count == 0 && this.readLocksIssued.Count == 0) {
						issued = true;
					} else {
						bool hasRead, hasUpgradeableRead, hasWrite;
						this.AggregateLockStackKinds(awaiter, out hasRead, out hasUpgradeableRead, out hasWrite);
						switch (awaiter.Kind) {
							case LockKind.Read:
								if (this.writeLocksIssued.Count == 0 && this.waitingWriters.Count == 0) {
									issued = true;
								} else if (hasWrite || hasRead || hasUpgradeableRead) {
									issued = true;
								}

								break;
							case LockKind.UpgradeableRead:
								if (hasUpgradeableRead || hasWrite) {
									issued = true;
								} else if (hasRead) {
									// We cannot issue an upgradeable read lock to folks who have (only) a read lock.
									throw new InvalidOperationException();
								} else if (this.upgradeableReadLocksIssued.Count == 0 && this.writeLocksIssued.Count == 0) {
									issued = true;
								}

								break;
							case LockKind.Write:
								if (hasWrite) {
									issued = true;
								} else if (hasRead && !hasUpgradeableRead) {
									// We cannot issue a write lock when the caller already holds a read lock.
									throw new InvalidOperationException();
								} else if (this.AllHeldLocksAreByThisStack(awaiter.NestingLock)) {
									issued = true;

									var stickyWriteAwaiter = this.FindRootUpgradeableReadWithStickyWrite(awaiter);
									if (stickyWriteAwaiter != null) {
										// Add the upgradeable reader as a write lock as well.
										this.writeLocksIssued.Add(stickyWriteAwaiter);
									}
								}

<<<<<<< HEAD
								break;
							default:
								throw Assumes.NotReachable();
						}
=======
							break;
						default:
							throw Assumes.NotReachable();
>>>>>>> 8c47e6ea
					}
				}

				if (issued) {
					this.GetActiveLockSet(awaiter.Kind).Add(awaiter);
				}

				if (!issued) {
					// If the lock is immediately available, we don't need to coordinate with other threads.
					// But if it is NOT available, we'd have to wait potentially for other threads to do more work.
					Debugger.NotifyOfCrossThreadDependency();
				}

				return issued;
			}
		}

		/// <summary>
		/// Finds the upgradeable reader with <see cref="LockFlags.StickyWrite"/> flag that is nearest
		/// to the top-level lock request held by the given lock holder.
		/// </summary>
		/// <param name="headAwaiter"></param>
		/// <returns>The least nested upgradeable reader lock with sticky write flag; or <c>null</c> if none was found.</returns>
		private Awaiter FindRootUpgradeableReadWithStickyWrite(Awaiter headAwaiter) {
			if (headAwaiter == null) {
				return null;
			}

			var lowerMatch = this.FindRootUpgradeableReadWithStickyWrite(headAwaiter.NestingLock);
			if (lowerMatch != null) {
				return lowerMatch;
			}

			if (headAwaiter.Kind == LockKind.UpgradeableRead && (headAwaiter.Options & LockFlags.StickyWrite) == LockFlags.StickyWrite) {
				lock (this.syncObject) {
					if (this.upgradeableReadLocksIssued.Contains(headAwaiter)) {
						return headAwaiter;
					}
				}
			}

			return null;
		}

		/// <summary>
		/// Gets the set of locks of a given kind.
		/// </summary>
		/// <param name="kind">The kind of lock.</param>
		/// <returns>A set of locks.</returns>
		private HashSet<Awaiter> GetActiveLockSet(LockKind kind) {
			switch (kind) {
				case LockKind.Read:
					return this.readLocksIssued;
				case LockKind.UpgradeableRead:
					return this.upgradeableReadLocksIssued;
				case LockKind.Write:
					return this.writeLocksIssued;
				default:
					throw Assumes.NotReachable();
			}
		}

		/// <summary>
		/// Walks the nested lock stack until it finds an active one.
		/// </summary>
		/// <param name="awaiter">The most nested lock to consider.  May be null.</param>
		/// <returns>The first active lock encountered, or <c>null</c> if none.</returns>
		private Awaiter GetFirstActiveSelfOrAncestor(Awaiter awaiter) {
			while (awaiter != null) {
				if (this.IsLockActive(awaiter, considerStaActive: true)) {
					break;
				}

				awaiter = awaiter.NestingLock;
			}

			return awaiter;
		}

		/// <summary>
		/// Issues a lock to the specified awaiter and executes its continuation.
		/// </summary>
		/// <param name="awaiter">The awaiter to issue a lock to and execute.</param>
		private void IssueAndExecute(Awaiter awaiter) {
			Assumes.True(this.TryIssueLock(awaiter, previouslyQueued: true));

			this.ExecuteOrHandleCancellation(awaiter);
<<<<<<< HEAD
		}

		/// <summary>
		/// Invoked after an exclusive lock is released but before anyone has a chance to enter the lock.
		/// </summary>
		/// <remarks>
		/// This method is called while holding a private lock in order to block future lock consumers till this method is finished.
		/// </remarks>
		protected virtual Task OnExclusiveLockReleasedAsync() {
			return CompletedTask;
		}

		/// <summary>
		/// Invoked when a top-level upgradeable read lock is released, leaving no remaining (write) lock.
		/// </summary>
		protected virtual void OnUpgradeableReadLockReleased() {
=======
>>>>>>> 8c47e6ea
		}

		/// <summary>
		/// Releases the lock held by the specified awaiter.
		/// </summary>
		/// <param name="awaiter">The awaiter holding an active lock.</param>
		/// <param name="lockConsumerCanceled">A value indicating whether the lock consumer ended up not executing any work.</param>
		/// <returns>
		/// A task that should complete before the releasing thread accesses any resource protected by
		/// a lock wrapping the lock being released.
		/// The task will always be complete if <paramref name="lockConsumerCanceled"/> is <c>true</c>.
		/// This method guarantees that the lock is effectively released from the caller, and the <paramref name="awaiter"/>
		/// can be safely recycled, before the synchronous portion of this method completes.
		/// </returns>
		private Task ReleaseAsync(Awaiter awaiter, bool lockConsumerCanceled = false) {
			// This method does NOT use the async keyword in its signature to avoid CallContext changes that we make
			// causing a fork/clone of the CallContext, which defeats our alloc-free uncontested lock story.
			Assumes.False(this.reenterConcurrencyPrepRunning); // No one should have any locks to release (and be executing code) if we're in our intermediate state.

			Task reenterConcurrentOutsideCode = null;
			Task synchronousCallbackExecution = null;
			lock (this.syncObject) {
				if (!lockConsumerCanceled) {
					// Callbacks should be fired synchronously iff the last write lock is being released and read locks are already issued.
					// This can occur when upgradeable read locks are held and upgraded, and then downgraded back to an upgradeable read.
					Task callbackExecution = this.InvokeBeforeWriteLockReleaseHandlersAsync();
					bool synchronousRequired = this.readLocksIssued.Count > 0;
					synchronousRequired |= this.upgradeableReadLocksIssued.Count > 1;
					synchronousRequired |= this.upgradeableReadLocksIssued.Count == 1 && !this.upgradeableReadLocksIssued.Contains(awaiter);
					if (synchronousRequired) {
						synchronousCallbackExecution = callbackExecution;
					}
				}

				int writeLocksBefore = this.writeLocksIssued.Count;
				int upgradeableReadLocksBefore = this.upgradeableReadLocksIssued.Count;
				int writeLocksAfter = writeLocksBefore - (awaiter.Kind == LockKind.Write ? 1 : 0);
				int upgradeableReadLocksAfter = upgradeableReadLocksBefore - (awaiter.Kind == LockKind.UpgradeableRead ? 1 : 0);

				// In case this is a sticky write lock, it may also belong to the write locks issued collection.
				bool upgradedStickyWrite = awaiter.Kind == LockKind.UpgradeableRead
					&& (awaiter.Options & LockFlags.StickyWrite) == LockFlags.StickyWrite
					&& this.writeLocksIssued.Contains(awaiter);

				if (!lockConsumerCanceled) {
					if (writeLocksAfter == 0) {
						bool fireWriteLockReleased = writeLocksBefore > 0;
						bool fireUpgradeableReadLockReleased = upgradeableReadLocksBefore > 0 && upgradeableReadLocksAfter == 0;
						if (fireWriteLockReleased || fireUpgradeableReadLockReleased) {
							// The Task.Run is invoked from another method so that C# doesn't allocate the anonymous delegate
							// it uses unless we actually are going to invoke it -- 
							if (fireWriteLockReleased) {
								reenterConcurrentOutsideCode = this.DowngradeLockAsync(awaiter, upgradedStickyWrite, fireUpgradeableReadLockReleased);
								this.reenterConcurrencyPrep = reenterConcurrentOutsideCode;
							} else if (fireUpgradeableReadLockReleased) {
								this.OnUpgradeableReadLockReleased();
							}
						}
					}
				}

				if (reenterConcurrentOutsideCode == null) {
					this.OnReleaseReenterConcurrencyComplete(awaiter, upgradedStickyWrite);
				}
			}

			if (reenterConcurrentOutsideCode != null && (synchronousCallbackExecution != null && !synchronousCallbackExecution.IsCompleted)) {
				return Task.WhenAll(reenterConcurrentOutsideCode, synchronousCallbackExecution);
			} else {
				return reenterConcurrentOutsideCode ?? synchronousCallbackExecution ?? CompletedTask;
			}
		}

		/// <summary>
		/// Schedules work on a background thread that will prepare protected resource(s) for concurrent access.
		/// </summary>
		private async Task DowngradeLockAsync(Awaiter awaiter, bool upgradedStickyWrite, bool fireUpgradeableReadLockReleased) {
			Assumes.True(Monitor.IsEntered(this.syncObject));

			this.reenterConcurrencyPrepRunning = true;
			await this.OnExclusiveLockReleasedAsync().ConfigureAwait(false);

			if (fireUpgradeableReadLockReleased) {
				// This will only fire when the outermost upgradeable read is not itself nested by a write lock,
				// and that's by design.
				this.OnUpgradeableReadLockReleased();
			}

			lock (this.syncObject) {
				this.reenterConcurrencyPrepRunning = false;

				// Skip updating the call context because we're in a forked execution context that won't
				// ever impact the client code, and changing the CallContext now would cause the data to be cloned,
				// allocating more memory wastefully.
				this.OnReleaseReenterConcurrencyComplete(awaiter, upgradedStickyWrite, updateCallContext: false);
			}
		}

		/// <summary>
		/// Called at the conclusion of releasing an exclusive lock to complete the transition.
		/// </summary>
		/// <param name="awaiter">The awaiter being released.</param>
		/// <param name="upgradedStickyWrite">A flag indicating whether the lock being released was an upgraded read lock with the sticky write flag set.</param>
		/// <param name="updateCallContext">A flag indicating whether the CallContext should be updated with the remaining active lock awaiter.</param>
		private void OnReleaseReenterConcurrencyComplete(Awaiter awaiter, bool upgradedStickyWrite, bool updateCallContext = true) {
			Requires.NotNull(awaiter, "awaiter");

			lock (this.syncObject) {
				Assumes.True(this.GetActiveLockSet(awaiter.Kind).Remove(awaiter));
				if (upgradedStickyWrite) {
					Assumes.True(this.writeLocksIssued.Remove(awaiter));
				}

				awaiter.Recycle();
				if (updateCallContext) {
					this.ApplyLockToCallContext(this.topAwaiter.Value);
				}

				this.CompleteIfAppropriate();
				this.TryInvokeLockConsumer();
			}
		}

		/// <summary>
		/// Issues locks to one or more queued lock requests and executes their continuations
		/// based on lock availability and policy-based prioritization (writer-friendly, etc.)
		/// </summary>
		/// <returns><c>true</c> if any locks were issued; <c>false</c> otherwise.</returns>
		private bool TryInvokeLockConsumer() {
			return this.TryInvokeOneWriterIfAppropriate()
				|| this.TryInvokeOneUpgradeableReaderIfAppropriate()
				|| this.TryInvokeAllReadersIfAppropriate();
		}

		/// <summary>
		/// Invokes the final write lock release callbacks, if appropriate.
		/// </summary>
		/// <returns>A task representing the work of sequentially invoking the callbacks.</returns>
		/// <remarks>
		/// This method is *not* async so that if the condition it checks for is false, we haven't
		/// paid the perf hit of invoking an async method, which is more expensive than a normal method.
		/// </remarks>
		private Task InvokeBeforeWriteLockReleaseHandlersAsync() {
			if (this.writeLocksIssued.Count == 1 && this.beforeWriteReleasedCallbacks.Count > 0) {
				return this.InvokeBeforeWriteLockReleaseHandlersHelperAsync();
			} else {
				return CompletedTask;
			}
		}

		/// <summary>
		/// Invokes the final write lock release callbacks, if appropriate.
		/// </summary>
		/// <returns>A task representing the work of sequentially invoking the callbacks.</returns>
		private async Task InvokeBeforeWriteLockReleaseHandlersHelperAsync() {
			Assumes.True(Monitor.IsEntered(this.syncObject));

			if (this.writeLocksIssued.Count == 1 && this.beforeWriteReleasedCallbacks.Count > 0) {
				using (var releaser = await this.WriteLockAsync()) {
					await Task.Yield(); // ensure we've yielded to our caller, since the WriteLockAsync will not yield when on an MTA thread.

					// We sequentially loop over the callbacks rather than fire then concurrently because each callback
					// gets visibility into the write lock, which of course provides exclusivity and concurrency would violate that.
					List<Exception> exceptions = null;
					Func<Task> callback;
					while (this.TryDequeueBeforeWriteReleasedCallback(out callback)) {
						try {
							await callback().ConfigureAwait(false);
						} catch (Exception ex) {
							if (exceptions == null) {
								exceptions = new List<Exception>();
							}

							exceptions.Add(ex);
						}
					}

					await releaser.DisposeAsync();

					if (exceptions != null) {
						throw new AggregateException(exceptions);
					}
				}
			}
		}

		/// <summary>
		/// Dequeues a single write lock release callback if available.
		/// </summary>
		/// <param name="callback">Receives the callback to invoke, if any.</param>
		/// <returns>A value indicating whether a callback was available to invoke.</returns>
		private bool TryDequeueBeforeWriteReleasedCallback(out Func<Task> callback) {
			lock (this.syncObject) {
				if (this.beforeWriteReleasedCallbacks.Count > 0) {
					callback = this.beforeWriteReleasedCallbacks.Dequeue();
					return true;
				} else {
					callback = null;
					return false;
				}
			}
		}

		/// <summary>
		/// Stores the specified lock in the CallContext dictionary.
		/// </summary>
		/// <param name="topAwaiter"></param>
		private void ApplyLockToCallContext(Awaiter topAwaiter) {
			var awaiter = this.GetFirstActiveSelfOrAncestor(topAwaiter);
			this.topAwaiter.Value = awaiter;
		}

		/// <summary>
		/// Issues locks to all queued reader lock requests if there are no issued write locks.
		/// </summary>
		/// <returns>A value indicating whether any readers were issued locks.</returns>
		private bool TryInvokeAllReadersIfAppropriate() {
			bool invoked = false;
			if (this.writeLocksIssued.Count == 0) {
				while (this.waitingReaders.Count > 0) {
					var pendingReader = this.waitingReaders.Dequeue();
					Assumes.True(pendingReader.Kind == LockKind.Read);
					this.IssueAndExecute(pendingReader);
					invoked = true;
				}
			}

			return invoked;
		}

		/// <summary>
		/// Issues a lock to the next queued upgradeable reader, if no upgradeable read or write locks are currently issued.
		/// </summary>
		/// <returns>A value indicating whether any upgradeable readers were issued locks.</returns>
		private bool TryInvokeOneUpgradeableReaderIfAppropriate() {
			if (this.upgradeableReadLocksIssued.Count == 0 && this.writeLocksIssued.Count == 0) {
				if (this.waitingUpgradeableReaders.Count > 0) {
					var pendingUpgradeableReader = this.waitingUpgradeableReaders.Dequeue();
					Assumes.True(pendingUpgradeableReader.Kind == LockKind.UpgradeableRead);
					this.IssueAndExecute(pendingUpgradeableReader);
					return true;
				}
			}

			return false;
		}

		/// <summary>
		/// Issues a lock to the next queued writer, if no other locks are currently issued.
		/// </summary>
		/// <returns>A value indicating whether a writer was issued a lock.</returns>
		private bool TryInvokeOneWriterIfAppropriate() {
			if (this.readLocksIssued.Count == 0 && this.upgradeableReadLocksIssued.Count == 0 && this.writeLocksIssued.Count == 0) {
				if (this.waitingWriters.Count > 0) {
					var pendingWriter = this.waitingWriters.Dequeue();
					Assumes.True(pendingWriter.Kind == LockKind.Write);
					this.IssueAndExecute(pendingWriter);
					return true;
				}
			}

			return false;
		}

		/// <summary>
		/// Issues a lock to a lock waiter and execute its code if the lock is immediately available, otherwise
		/// queues the lock request.
		/// </summary>
		/// <param name="awaiter">The lock request.</param>
		private void PendAwaiter(Awaiter awaiter) {
			lock (this.syncObject) {
				if (this.TryIssueLock(awaiter, previouslyQueued: true)) {
					// Run the continuation asynchronously (since this is called in OnCompleted, which is an async pattern).
					this.ExecuteOrHandleCancellation(awaiter);
				} else {
					switch (awaiter.Kind) {
						case LockKind.Read:
							this.waitingReaders.Enqueue(awaiter);
							break;
						case LockKind.UpgradeableRead:
							this.waitingUpgradeableReaders.Enqueue(awaiter);
							break;
						case LockKind.Write:
							this.waitingWriters.Enqueue(awaiter);
							break;
						default:
							break;
					}
				}
			}
		}

		/// <summary>
		/// Executes the lock receiver or releases the lock because the request for it was canceled before it was issued.
		/// </summary>
		/// <param name="awaiter">The awaiter.</param>
		private void ExecuteOrHandleCancellation(Awaiter awaiter) {
			if (!awaiter.TryScheduleContinuationExecution()) {
<<<<<<< HEAD
				Assumes.True(awaiter.ReleaseAsync(lockConsumerCanceled: true).IsCompleted);
=======
				awaiter.Release();
>>>>>>> 8c47e6ea
			}
		}

		/// <summary>
		/// An awaitable that is returned from asynchronous lock requests.
		/// </summary>
		public struct Awaitable {
			/// <summary>
			/// The awaiter to return from the <see cref="GetAwaiter"/> method.
			/// </summary>
			private readonly Awaiter awaiter;

			/// <summary>
			/// Initializes a new instance of the <see cref="Awaitable"/> struct.
			/// </summary>
			/// <param name="lck">The lock class that created this instance.</param>
			/// <param name="kind">The type of lock being requested.</param>
			/// <param name="options">Any flags applied to the lock request.</param>
			/// <param name="cancellationToken">The cancellation token.</param>
			internal Awaitable(AsyncReaderWriterLock lck, LockKind kind, LockFlags options, CancellationToken cancellationToken) {
				this.awaiter = Awaiter.Initialize(lck, kind, options, cancellationToken);
				if (!cancellationToken.IsCancellationRequested) {
					lck.TryIssueLock(this.awaiter, previouslyQueued: false);
				}
			}

			/// <summary>
			/// Gets the awaiter value.
			/// </summary>
			public Awaiter GetAwaiter() {
				if (this.awaiter == null) {
					throw new InvalidOperationException();
				}

				return this.awaiter;
			}
		}

		/// <summary>
		/// Manages asynchronous access to a lock.
		/// </summary>
		[DebuggerDisplay("{kind}")]
		public class Awaiter : INotifyCompletion, ICallContextKeyLookup {
			#region Fields

			/// <summary>
			/// A singleton delegate for use in cancellation token registration to avoid memory allocations for delegates each time.
			/// </summary>
			private static readonly Action<object> cancellationResponseAction = CancellationResponder;

			/// <summary>
			/// A thread-safe bag of <see cref="Awaiter"/> instances that have been recycled to reduce GC pressure.
			/// </summary>
			private static readonly IProducerConsumerCollection<Awaiter> recycledAwaiters = new AllocFreeConcurrentStack<Awaiter>();

			/// <summary>
			/// An event to block on for synchronous lock requests.
			/// </summary>
			private readonly ManualResetEventSlim synchronousBlock = new ManualResetEventSlim();

			/// <summary>
			/// A simple object that will be stored in the CallContext.
			/// </summary>
			private readonly object callContextKey = new object();

			/// <summary>
			/// A cached delegate for setting the <see cref="synchronousBlock"/> event.
			/// </summary>
			private Action signalSynchronousBlock;

			/// <summary>
			/// The instance of the lock class to which this awaiter is affiliated.
			/// </summary>
			private AsyncReaderWriterLock lck;

			/// <summary>
			/// The type of lock requested.
			/// </summary>
			private LockKind kind;

			/// <summary>
			/// The "parent" lock (i.e. the lock within which this lock is nested) if any.
			/// </summary>
			private Awaiter nestingLock;

			/// <summary>
			/// The cancellation token that would terminate waiting for a lock that is not yet available.
			/// </summary>
			private CancellationToken cancellationToken;

			/// <summary>
			/// The cancellation token event that should be disposed of to free memory when we no longer need to receive cancellation notifications.
			/// </summary>
			private CancellationTokenRegistration cancellationRegistration;

			/// <summary>
			/// The flags applied to this lock.
			/// </summary>
			private LockFlags options;

			/// <summary>
			/// Any exception to throw back to the lock requestor.
			/// </summary>
			private Exception fault;

			/// <summary>
			/// The continuation to execute when the lock is available.
			/// </summary>
			private Action continuation;

			/// <summary>
			/// The task from a prior call to <see cref="ReleaseAsync"/>, if any.
			/// </summary>
			private Task releaseAsyncTask;

			#endregion

			/// <summary>
			/// Initializes a new instance of the <see cref="Awaiter"/> class.
			/// </summary>
			private Awaiter() {
			}

			/// <summary>
			/// Gets a value indicating whether the lock has been issued.
			/// </summary>
			public bool IsCompleted {
				get { return this.cancellationToken.IsCancellationRequested || this.fault != null || this.LockIssued; }
			}

			/// <summary>
			/// Sets the delegate to execute when the lock is available.
			/// </summary>
			/// <param name="continuation">The delegate.</param>
			public void OnCompleted(Action continuation) {
				if (this.LockIssued) {
					throw new InvalidOperationException();
				}

				if (Interlocked.CompareExchange(ref this.continuation, continuation, null) != null) {
					throw new NotSupportedException("Multiple continuations are not supported.");
				}

				this.cancellationRegistration = cancellationToken.Register(cancellationResponseAction, this, useSynchronizationContext: false);
				this.lck.PendAwaiter(this);
			}

			/// <summary>
			/// Gets the lock that the caller held before requesting this lock.
			/// </summary>
			internal Awaiter NestingLock {
				get { return this.nestingLock; }
			}

			/// <summary>
			/// Gets the lock class that created this instance.
			/// </summary>
			internal AsyncReaderWriterLock Lock {
				get { return this.lck; }
			}

			/// <summary>
			/// Gets the kind of lock being requested.
			/// </summary>
			internal LockKind Kind {
				get { return this.kind; }
			}

			/// <summary>
			/// The flags applied to this lock.
			/// </summary>
			internal LockFlags Options {
				get { return this.options; }
			}

			/// <summary>
			/// Gets a value indicating whether the lock is active.
			/// </summary>
			/// <value><c>true</c> iff the lock has bee issued, has not yet been released, and the caller is on an MTA thread.</value>
			private bool LockIssued {
				get { return this.lck.IsLockActive(this, considerStaActive: false); }
			}

			/// <summary>
			/// Gets the value of the readonly field for this object that will be used
			/// exclusively for this instance.
			/// </summary>
			object ICallContextKeyLookup.CallContextValue {
				get { return this.callContextKey; }
			}

			/// <summary>
			/// Applies the issued lock to the caller and returns the value used to release the lock.
			/// </summary>
			/// <returns>The value to dispose of to release the lock.</returns>
			public Releaser GetResult() {
				try {
					this.cancellationRegistration.Dispose();
<<<<<<< HEAD

					if (!this.LockIssued && this.continuation == null && !this.cancellationToken.IsCancellationRequested) {
						if (this.signalSynchronousBlock == null) {
							this.signalSynchronousBlock = delegate { this.synchronousBlock.Set(); };
						}

						this.OnCompleted(this.signalSynchronousBlock);
						this.synchronousBlock.Wait(this.cancellationToken);
					}

					ThrowIfSta();
					if (this.fault != null) {
						throw fault;
					}

					if (this.LockIssued) {
						this.lck.ApplyLockToCallContext(this);
						return new Releaser(this);
					} else if (this.cancellationToken.IsCancellationRequested) {
						// At this point, someone called GetResult who wasn't registered as a synchronous waiter,
						// and before the lock was issued.
						// If the cancellation token was signaled, we'll throw that because a canceled token is a 
						// legit reason to hit this path in the method.  Otherwise it's an internal error.
						throw new OperationCanceledException();
					}

					throw Assumes.NotReachable();
=======

					if (!this.LockIssued && this.continuation == null && !this.cancellationToken.IsCancellationRequested) {
						if (this.signalSynchronousBlock == null) {
							this.signalSynchronousBlock = delegate { this.synchronousBlock.Set(); };
						}

						this.OnCompleted(this.signalSynchronousBlock);
						this.synchronousBlock.Wait(this.cancellationToken);
					}

					ThrowIfSta();
					if (this.fault != null) {
						throw fault;
					}

					if (this.LockIssued) {
						this.lck.ApplyLockToCallContext(this);
						return new Releaser(this);
					} else {
						// At this point, someone called GetResult who wasn't registered as a synchronous waiter,
						// and before the lock was issued.
						// If the cancellation token was signaled, we'll throw that because a canceled token is a 
						// legit reason to hit this path in the method.  Otherwise it's an internal error.
						this.cancellationToken.ThrowIfCancellationRequested();
						throw Assumes.NotReachable();
					}
>>>>>>> 8c47e6ea
				} catch (OperationCanceledException) {
					// Don't release at this point, or else it would recycle this instance prematurely
					// (while it's still in the queue to receive a lock).
					throw;
				} catch {
<<<<<<< HEAD
					this.ReleaseAsync(lockConsumerCanceled: true);
=======
					this.Release();
>>>>>>> 8c47e6ea
					throw;
				}
			}

			/// <summary>
			/// Initializes a new or recycled instance of the <see cref="Awaiter"/> class.
			/// </summary>
			/// <param name="lck">The lock class creating this instance.</param>
			/// <param name="kind">The type of lock being requested.</param>
			/// <param name="options">The flags to apply to the lock.</param>
			/// <param name="cancellationToken">The cancellation token.</param>
			/// <returns>A lock awaiter object.</returns>
			internal static Awaiter Initialize(AsyncReaderWriterLock lck, LockKind kind, LockFlags options, CancellationToken cancellationToken) {
				Awaiter awaiter;
				if (!recycledAwaiters.TryTake(out awaiter)) {
					awaiter = new Awaiter();
				}

				awaiter.lck = lck;
				awaiter.kind = kind;
				awaiter.continuation = null;
				awaiter.options = options;
				awaiter.cancellationToken = cancellationToken;
				awaiter.nestingLock = lck.GetFirstActiveSelfOrAncestor(lck.topAwaiter.Value);
				awaiter.fault = null;
				awaiter.releaseAsyncTask = null;
				awaiter.synchronousBlock.Reset();

				return awaiter;
			}

			/// <summary>
			/// Releases the lock and recycles this instance.
			/// </summary>
			internal Task ReleaseAsync(bool lockConsumerCanceled = false) {
				if (this.releaseAsyncTask == null) {
					// This method does NOT use the async keyword in its signature to avoid CallContext changes that we make
					// causing a fork/clone of the CallContext, which defeats our alloc-free uncontested lock story.
					if (this.lck != null) {
						var lck = this.lck;
						this.lck = null;
						this.releaseAsyncTask = lck.ReleaseAsync(this, lockConsumerCanceled);
					}
				}

				return this.releaseAsyncTask;
			}

			/// <summary>
			/// Recycles this instance.
			/// </summary>
			internal void Recycle() {
				recycledAwaiters.TryAdd(this);
			}

			/// <summary>
			/// Executes the code that requires the lock.
			/// </summary>
			/// <param name="continuation">A specific continuation to execute, or <c>null</c> to use the one stored in the field.</param>
			/// <returns><c>true</c> if the continuation was (asynchronously) invoked; <c>false</c> if there was no continuation available to invoke.</returns>
			internal bool TryScheduleContinuationExecution(Action continuation = null) {
				if (continuation == null) {
					continuation = Interlocked.Exchange(ref this.continuation, null);
				}

				if (continuation != null) {
					Task.Run(continuation);
					return true;
				} else {
					return false;
				}
			}

			/// <summary>
			/// Specifies the exception to throw from <see cref="GetResult"/>
			/// </summary>
			internal void SetFault(Exception ex) {
				this.fault = ex;
			}

			/// <summary>
			/// Responds to lock request cancellation.
			/// </summary>
			/// <param name="state">The <see cref="Awaiter"/> instance being canceled.</param>
			private static void CancellationResponder(object state) {
				var awaiter = (Awaiter)state;

				// We're in a race with the lock suddenly becoming available.
				// Our control in the race is whether the continuation field is still set to a non-null value.
				awaiter.TryScheduleContinuationExecution(); // unblock the awaiter immediately (which will then experience an OperationCanceledException).

				// Release memory of the registered handler, since we only need it to fire once.
				awaiter.cancellationRegistration.Dispose();
			}
		}

		/// <summary>
		/// A value whose disposal releases a held lock.
		/// </summary>
		[DebuggerDisplay("{awaiter.kind}")]
		public struct Releaser : IDisposable {
			/// <summary>
			/// The awaiter who manages the lifetime of a lock.
			/// </summary>
			private readonly Awaiter awaiter;

			/// <summary>
			/// Initializes a new instance of the <see cref="Releaser"/> struct.
			/// </summary>
			/// <param name="awaiter">The awaiter.</param>
			internal Releaser(Awaiter awaiter) {
				this.awaiter = awaiter;
			}

			/// <summary>
			/// Releases the lock.
			/// </summary>
			public void Dispose() {
				this.DisposeAsync().Wait();
			}

			/// <summary>
			/// Releases the lock.
			/// </summary>
			/// <returns>
			/// A task that should complete before the releasing thread accesses any resource protected by
			/// a lock wrapping the lock being released.
			/// </returns>
			public Task DisposeAsync() {
				return this.awaiter != null
					? this.awaiter.ReleaseAsync()
					: CompletedTask;
			}
		}

		/// <summary>
		/// A value whose disposal restores visibility of any locks held by the caller.
		/// </summary>
		public struct Suppression : IDisposable {
			/// <summary>
			/// The locking class.
			/// </summary>
			private readonly AsyncReaderWriterLock lck;

			/// <summary>
			/// The awaiter most recently acquired by the caller before hiding locks.
			/// </summary>
			private readonly Awaiter awaiter;

			/// <summary>
			/// Initializes a new instance of the <see cref="Suppression"/> struct.
			/// </summary>
			/// <param name="lck">The lock class.</param>
			internal Suppression(AsyncReaderWriterLock lck) {
				this.lck = lck;
				this.awaiter = this.lck.topAwaiter.Value;
				if (this.awaiter != null) {
					this.lck.topAwaiter.Value = null;
				}
			}

			/// <summary>
			/// Restores visibility of hidden locks.
			/// </summary>
			public void Dispose() {
				if (this.lck != null) {
					this.lck.ApplyLockToCallContext(this.awaiter);
				}
			}
		}
	}
}<|MERGE_RESOLUTION|>--- conflicted
+++ resolved
@@ -599,11 +599,7 @@
 		/// </summary>
 		/// <param name="awaiter">The lock to check.</param>
 		/// <returns><c>true</c> if the lock is currently issued and the caller is not on an STA thread.</returns>
-<<<<<<< HEAD
 		private bool IsLockActive(Awaiter awaiter, bool considerStaActive) {
-=======
-		private bool IsLockActive(Awaiter awaiter) {
->>>>>>> 8c47e6ea
 			Requires.NotNull(awaiter, "awaiter");
 
 			if (considerStaActive || Thread.CurrentThread.GetApartmentState() != ApartmentState.STA) {
@@ -678,16 +674,10 @@
 									}
 								}
 
-<<<<<<< HEAD
 								break;
 							default:
 								throw Assumes.NotReachable();
 						}
-=======
-							break;
-						default:
-							throw Assumes.NotReachable();
->>>>>>> 8c47e6ea
 					}
 				}
 
@@ -775,7 +765,6 @@
 			Assumes.True(this.TryIssueLock(awaiter, previouslyQueued: true));
 
 			this.ExecuteOrHandleCancellation(awaiter);
-<<<<<<< HEAD
 		}
 
 		/// <summary>
@@ -792,8 +781,6 @@
 		/// Invoked when a top-level upgradeable read lock is released, leaving no remaining (write) lock.
 		/// </summary>
 		protected virtual void OnUpgradeableReadLockReleased() {
-=======
->>>>>>> 8c47e6ea
 		}
 
 		/// <summary>
@@ -1092,11 +1079,7 @@
 		/// <param name="awaiter">The awaiter.</param>
 		private void ExecuteOrHandleCancellation(Awaiter awaiter) {
 			if (!awaiter.TryScheduleContinuationExecution()) {
-<<<<<<< HEAD
 				Assumes.True(awaiter.ReleaseAsync(lockConsumerCanceled: true).IsCompleted);
-=======
-				awaiter.Release();
->>>>>>> 8c47e6ea
 			}
 		}
 
@@ -1295,7 +1278,6 @@
 			public Releaser GetResult() {
 				try {
 					this.cancellationRegistration.Dispose();
-<<<<<<< HEAD
 
 					if (!this.LockIssued && this.continuation == null && !this.cancellationToken.IsCancellationRequested) {
 						if (this.signalSynchronousBlock == null) {
@@ -1323,44 +1305,12 @@
 					}
 
 					throw Assumes.NotReachable();
-=======
-
-					if (!this.LockIssued && this.continuation == null && !this.cancellationToken.IsCancellationRequested) {
-						if (this.signalSynchronousBlock == null) {
-							this.signalSynchronousBlock = delegate { this.synchronousBlock.Set(); };
-						}
-
-						this.OnCompleted(this.signalSynchronousBlock);
-						this.synchronousBlock.Wait(this.cancellationToken);
-					}
-
-					ThrowIfSta();
-					if (this.fault != null) {
-						throw fault;
-					}
-
-					if (this.LockIssued) {
-						this.lck.ApplyLockToCallContext(this);
-						return new Releaser(this);
-					} else {
-						// At this point, someone called GetResult who wasn't registered as a synchronous waiter,
-						// and before the lock was issued.
-						// If the cancellation token was signaled, we'll throw that because a canceled token is a 
-						// legit reason to hit this path in the method.  Otherwise it's an internal error.
-						this.cancellationToken.ThrowIfCancellationRequested();
-						throw Assumes.NotReachable();
-					}
->>>>>>> 8c47e6ea
 				} catch (OperationCanceledException) {
 					// Don't release at this point, or else it would recycle this instance prematurely
 					// (while it's still in the queue to receive a lock).
 					throw;
 				} catch {
-<<<<<<< HEAD
 					this.ReleaseAsync(lockConsumerCanceled: true);
-=======
-					this.Release();
->>>>>>> 8c47e6ea
 					throw;
 				}
 			}

﻿<?xml version="1.0" encoding="utf-8"?>
<configuration>
  <config>
    <add key="repositorypath" value="packages" />
  </config>
  <packageSources>
    <clear />
    <add key="msft_consumption" value="https://pkgs.dev.azure.com/azure-public/vside/_packaging/msft_consumption/nuget/v3/index.json" />
  </packageSources>
<<<<<<< HEAD
=======
  <disabledPackageSources>
    <!-- Defend against user or machine level disabling of sources that we list in this file. -->
    <clear />
  </disabledPackageSources>
>>>>>>> c011c77a
</configuration><|MERGE_RESOLUTION|>--- conflicted
+++ resolved
@@ -7,11 +7,8 @@
     <clear />
     <add key="msft_consumption" value="https://pkgs.dev.azure.com/azure-public/vside/_packaging/msft_consumption/nuget/v3/index.json" />
   </packageSources>
-<<<<<<< HEAD
-=======
   <disabledPackageSources>
     <!-- Defend against user or machine level disabling of sources that we list in this file. -->
     <clear />
   </disabledPackageSources>
->>>>>>> c011c77a
 </configuration>
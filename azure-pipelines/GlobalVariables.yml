variables:
  # These variables are required for MicroBuild tasks
<<<<<<< HEAD
  TeamName: VS Core - Special Projects
  TeamEmail: andarno@microsoft.com
=======
  TeamName: VS IDE
  TeamEmail: vsidemicrobuild@microsoft.com
  # These variables influence insertion pipelines
  ContainsVsix: false # This should be true when the repo builds a VSIX that should be inserted to VS.
>>>>>>> c6081c15
<|MERGE_RESOLUTION|>--- conflicted
+++ resolved
@@ -1,11 +1,6 @@
 variables:
   # These variables are required for MicroBuild tasks
-<<<<<<< HEAD
   TeamName: VS Core - Special Projects
   TeamEmail: andarno@microsoft.com
-=======
-  TeamName: VS IDE
-  TeamEmail: vsidemicrobuild@microsoft.com
   # These variables influence insertion pipelines
-  ContainsVsix: false # This should be true when the repo builds a VSIX that should be inserted to VS.
->>>>>>> c6081c15
+  ContainsVsix: false # This should be true when the repo builds a VSIX that should be inserted to VS.
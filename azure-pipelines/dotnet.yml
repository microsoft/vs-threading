parameters:
- name: RunTests
- name: IsOptProf
  type: boolean
  default: false
- name: Is1ESPT
  type: boolean
<<<<<<< HEAD
- name: osRID
  type: string
=======
- name: BuildRequiresAccessToken
  type: boolean
  default: false
>>>>>>> e0b565c5

steps:

- script: dotnet build tools/dirs.proj -t:build,pack,publish --no-restore -c $(BuildConfiguration) -warnAsError -warnNotAsError:NU1901,NU1902,NU1903,NU1904,LOCTASK002 /bl:"$(Build.ArtifactStagingDirectory)/build_logs/build.binlog"
  displayName: 🛠 dotnet build
  ${{ if parameters.BuildRequiresAccessToken }}:
    env:
      SYSTEM_ACCESSTOKEN: $(System.AccessToken)

- ${{ if not(parameters.IsOptProf) }}:
  - powershell: tools/dotnet-test-cloud.ps1 -Configuration $(BuildConfiguration) -Agent $(Agent.JobName) -PublishResults
    displayName: 🧪 dotnet test
    condition: and(succeeded(), ${{ parameters.RunTests }})

- ${{ if parameters.IsOptProf }}:
  - script: dotnet pack src\VSInsertionMetadata -c $(BuildConfiguration) -warnaserror /bl:"$(Build.ArtifactStagingDirectory)/build_logs/VSInsertion-Pack.binlog"
    displayName: 🔧 dotnet pack VSInsertionMetadata

- powershell: tools/variables/_define.ps1
  failOnStderr: true
  displayName: ⚙ Update pipeline variables based on build outputs
  condition: succeededOrFailed()

- ${{ if parameters.Is1ESPT }}:
  - powershell: azure-pipelines/publish_artifacts.ps1 -StageOnly -AvoidSymbolicLinks -ArtifactNameSuffix "-$(Agent.JobName)" -Verbose
    failOnStderr: true
    displayName: 📢 Stage artifacts
    condition: succeededOrFailed()
- ${{ else }}:
  - powershell: azure-pipelines/publish_artifacts.ps1 -ArtifactNameSuffix "-$(Agent.JobName)" -Verbose
    failOnStderr: true
    displayName: 📢 Publish artifacts
    condition: succeededOrFailed()

- ${{ if and(ne(variables['codecov_token'], ''), parameters.RunTests) }}:
  - powershell: |
      $ArtifactStagingFolder = & "tools/Get-ArtifactsStagingDirectory.ps1"
      $CoverageResultsFolder = Join-Path $ArtifactStagingFolder "coverageResults-$(Agent.JobName)"
      tools/publish-CodeCov.ps1 -CodeCovToken "$(codecov_token)" -PathToCodeCoverage "$CoverageResultsFolder" -Name "$(Agent.JobName) Coverage Results" -Flags "$(Agent.JobName)"
    displayName: 📢 Publish code coverage results to codecov.io
    timeoutInMinutes: 3
    continueOnError: true<|MERGE_RESOLUTION|>--- conflicted
+++ resolved
@@ -5,14 +5,11 @@
   default: false
 - name: Is1ESPT
   type: boolean
-<<<<<<< HEAD
-- name: osRID
-  type: string
-=======
 - name: BuildRequiresAccessToken
   type: boolean
   default: false
->>>>>>> e0b565c5
+- name: osRID
+  type: string
 
 steps:
 

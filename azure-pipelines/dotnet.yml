parameters:
  RunTests:

steps:
# We use VSBuild instead of "dotnet build" on Windows because dllexport doesn't work on dotnet build.
- task: VSBuild@1
  displayName: Build Visual Studio solution
  inputs:
    msbuildArgs: /t:build,pack /m /bl:"$(Build.ArtifactStagingDirectory)/build_logs/msbuild.binlog"
    platform: Any CPU
    configuration: $(BuildConfiguration)
  condition: and(succeeded(), eq(variables['Agent.OS'], 'Windows_NT'))

<<<<<<< HEAD
- script: dotnet build /t:build,pack --no-restore -c $(BuildConfiguration) /p:Platform=NonWindows /v:m /bl:"$(Build.ArtifactStagingDirectory)/build_logs/build.binlog"
  displayName: dotnet build & pack
  condition: and(succeeded(), ne(variables['Agent.OS'], 'Windows_NT'))

- powershell: azure-pipelines/dotnet-test-cloud.ps1 -Configuration $(BuildConfiguration) -Agent $(Agent.JobName) -PublishResults
  displayName: dotnet test
  condition: and(succeeded(), ne(variables['OptProf'], 'true'))

# We have to artifically run this script so that the extra .nupkg is produced for variables/InsertConfigValues.ps1 to notice.
- powershell: azure-pipelines\artifacts\VSInsertion.ps1
  displayName: Prepare VSInsertion artifact
  condition: and(succeeded(), eq(variables['Agent.OS'], 'Windows_NT'))
=======
- script: dotnet build -t:build,pack --no-restore -c $(BuildConfiguration) /bl:"$(Build.ArtifactStagingDirectory)/build_logs/build.binlog"
  displayName: 🛠 dotnet build

- powershell: azure-pipelines/dotnet-test-cloud.ps1 -Configuration $(BuildConfiguration) -Agent $(Agent.JobName) -PublishResults
  displayName: 🧪 dotnet test
  condition: and(succeeded(), ${{ parameters.RunTests }})
>>>>>>> 577e0023

- powershell: azure-pipelines/variables/_pipelines.ps1
  failOnStderr: true
  displayName: ⚙ Update pipeline variables based on build outputs
  condition: succeededOrFailed()

- powershell: azure-pipelines/artifacts/_pipelines.ps1 -ArtifactNameSuffix "-$(Agent.JobName)" -Verbose
  failOnStderr: true
  displayName: 📢 Publish artifacts
  condition: succeededOrFailed()

- ${{ if and(ne(variables['codecov_token'], ''), parameters.RunTests) }}:
  - powershell: |
      $ArtifactStagingFolder = & "azure-pipelines/Get-ArtifactsStagingDirectory.ps1"
      $CoverageResultsFolder = Join-Path $ArtifactStagingFolder "coverageResults-$(Agent.JobName)"
      azure-pipelines/publish-CodeCov.ps1 -CodeCovToken "$(codecov_token)" -PathToCodeCoverage "$CoverageResultsFolder" -Name "$(Agent.JobName) Coverage Results" -Flags "$(Agent.JobName)Host,$(BuildConfiguration)"
    displayName: 📢 Publish code coverage results to codecov.io
    timeoutInMinutes: 3
    continueOnError: true<|MERGE_RESOLUTION|>--- conflicted
+++ resolved
@@ -4,34 +4,25 @@
 steps:
 # We use VSBuild instead of "dotnet build" on Windows because dllexport doesn't work on dotnet build.
 - task: VSBuild@1
-  displayName: Build Visual Studio solution
+  displayName: 🛠️ Build Visual Studio solution
   inputs:
     msbuildArgs: /t:build,pack /m /bl:"$(Build.ArtifactStagingDirectory)/build_logs/msbuild.binlog"
     platform: Any CPU
     configuration: $(BuildConfiguration)
   condition: and(succeeded(), eq(variables['Agent.OS'], 'Windows_NT'))
 
-<<<<<<< HEAD
-- script: dotnet build /t:build,pack --no-restore -c $(BuildConfiguration) /p:Platform=NonWindows /v:m /bl:"$(Build.ArtifactStagingDirectory)/build_logs/build.binlog"
-  displayName: dotnet build & pack
+- script: dotnet build -t:build,pack --no-restore -c $(BuildConfiguration) /p:Platform=NonWindows /v:m /bl:"$(Build.ArtifactStagingDirectory)/build_logs/build.binlog"
+  displayName: 🛠 dotnet build & pack
   condition: and(succeeded(), ne(variables['Agent.OS'], 'Windows_NT'))
 
 - powershell: azure-pipelines/dotnet-test-cloud.ps1 -Configuration $(BuildConfiguration) -Agent $(Agent.JobName) -PublishResults
-  displayName: dotnet test
+  displayName: 🧪 dotnet test
   condition: and(succeeded(), ne(variables['OptProf'], 'true'))
 
 # We have to artifically run this script so that the extra .nupkg is produced for variables/InsertConfigValues.ps1 to notice.
 - powershell: azure-pipelines\artifacts\VSInsertion.ps1
-  displayName: Prepare VSInsertion artifact
-  condition: and(succeeded(), eq(variables['Agent.OS'], 'Windows_NT'))
-=======
-- script: dotnet build -t:build,pack --no-restore -c $(BuildConfiguration) /bl:"$(Build.ArtifactStagingDirectory)/build_logs/build.binlog"
-  displayName: 🛠 dotnet build
-
-- powershell: azure-pipelines/dotnet-test-cloud.ps1 -Configuration $(BuildConfiguration) -Agent $(Agent.JobName) -PublishResults
-  displayName: 🧪 dotnet test
-  condition: and(succeeded(), ${{ parameters.RunTests }})
->>>>>>> 577e0023
+  displayName: 🔧 Prepare VSInsertion artifact
+  condition: and(succeeded(), eq(variables['Agent.OS'], 'Windows_NT'), ${{ parameters.RunTests }})
 
 - powershell: azure-pipelines/variables/_pipelines.ps1
   failOnStderr: true

parameters:
- name: initArgs
  type: string
  default: ''
- name: needsAzurePublicFeeds
  type: boolean
  default: true # If nuget.config pulls from the azure-public account, we need to authenticate when building on the devdiv account.
- name: setVariables
  type: boolean
  default: true

steps:
- ${{ if and(parameters.needsAzurePublicFeeds, eq(variables['system.collectionId'], '011b8bdf-6d56-4f87-be0d-0092136884d9')) }}:
  - template: WIFtoPATauth.yml
    parameters:
      wifServiceConnectionName: azure-public/vside package pull
      deadPATServiceConnectionId: 0ae39abc-4d06-4436-a7b5-865833df49db # azure-public/msft_consumption

- task: NuGetAuthenticate@1
  displayName: 🔏 Authenticate NuGet feeds
  inputs:
    ${{ if and(parameters.needsAzurePublicFeeds, eq(variables['system.collectionId'], '011b8bdf-6d56-4f87-be0d-0092136884d9')) }}:
      nuGetServiceConnections: azure-public/msft_consumption

- powershell: |
    $AccessToken = '$(System.AccessToken)' # Avoid specifying the access token directly on the init.ps1 command line to avoid it showing up in errors
    .\init.ps1 -AccessToken $AccessToken ${{ parameters['initArgs'] }} -UpgradePrerequisites -NoNuGetCredProvider
    dotnet --info

    # Print mono version if it is present.
    if (Get-Command mono -ErrorAction SilentlyContinue) {
      mono --version
    }
  displayName: ⚙ Install prerequisites

<<<<<<< HEAD
- ${{ if parameters.setVariables }}:
  - powershell: azure-pipelines/variables/_pipelines.ps1
    failOnStderr: true
    displayName: ⚙ Set pipeline variables based on source
    name: SetPipelineVariables
=======
- powershell: tools/variables/_define.ps1
  failOnStderr: true
  displayName: ⚙ Set pipeline variables based on source
  name: SetPipelineVariables
>>>>>>> 6ac5aae8
<|MERGE_RESOLUTION|>--- conflicted
+++ resolved
@@ -33,15 +33,8 @@
     }
   displayName: ⚙ Install prerequisites
 
-<<<<<<< HEAD
 - ${{ if parameters.setVariables }}:
-  - powershell: azure-pipelines/variables/_pipelines.ps1
+  - powershell: tools/variables/_define.ps1
     failOnStderr: true
     displayName: ⚙ Set pipeline variables based on source
-    name: SetPipelineVariables
-=======
-- powershell: tools/variables/_define.ps1
-  failOnStderr: true
-  displayName: ⚙ Set pipeline variables based on source
-  name: SetPipelineVariables
->>>>>>> 6ac5aae8
+    name: SetPipelineVariables
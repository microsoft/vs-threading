--- conflicted
+++ resolved
@@ -1,16 +1,11 @@
 parameters:
 - name: initArgs
-<<<<<<< HEAD
-  type: string
-  default: ''
+- name: needsAzurePublicFeeds
+  type: boolean
+  default: true # If nuget.config pulls from the azure-public account, we need to authenticate when building on the devdiv account.
 - name: setVariables
   type: boolean
   default: true
-=======
-- name: needsAzurePublicFeeds
-  type: boolean
-  default: true # If nuget.config pulls from the azure-public account, we need to authenticate when building on the devdiv account.
->>>>>>> 16b4bc05
 
 steps:
 - ${{ if and(parameters.needsAzurePublicFeeds, eq(variables['system.collectionId'], '011b8bdf-6d56-4f87-be0d-0092136884d9')) }}:

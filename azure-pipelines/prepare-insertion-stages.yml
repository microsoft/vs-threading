--- conflicted
+++ resolved
@@ -7,7 +7,7 @@
   type: boolean
 - name: PackagePush
   type: boolean
-  default: false # Switch to true to enable the push job below
+  default: true
 
 stages:
 - ${{ if or(parameters.ArchiveSymbols, parameters.PackagePush) }}:
@@ -35,53 +35,10 @@
             SymbolsProject: VS
             SymbolsAgentPath: $(Pipeline.Workspace)/symbols-legacy
 
-<<<<<<< HEAD
-  - ${{ if true }}: # leave the condition to avoid merge conflicts later.
-    - job: push
-      ${{ if parameters.RealSign }}:
-        displayName: azure-public/vssdk feed
-      ${{ else }}:
-        displayName: devdiv/vs-impl feed # Leave this as-is, since non-signed builds must not be pushed to public feeds.
-      ${{ if parameters.ArchiveSymbols }}:
-        dependsOn: symbol_archive
-      pool:
-        name: AzurePipelines-EO
-        demands:
-        - ImageOverride -equals 1ESPT-Ubuntu22.04
-        os: Linux
-      templateContext:
-        outputs:
-        - output: nuget
-          displayName: 📦 Push nuget packages
-          packagesToPush: '$(Pipeline.Workspace)/deployables-Windows/NuGet/*.nupkg'
-          packageParentPath: $(Pipeline.Workspace)/deployables-Windows/NuGet
-          allowPackageConflicts: true
-          ${{ if parameters.RealSign }}:
-            nuGetFeedType: external
-            publishFeedCredentials: azure-public/vssdk
-          ${{ else }}:
-            nuGetFeedType: internal
-            publishVstsFeed: vs-impl # Leave this as-is, since non-signed builds must not be pushed to public feeds.
-      steps:
-      - checkout: none
-      - download: current
-        artifact: Variables-Windows
-        displayName: 🔻 Download Variables-Windows artifact
-      - powershell: $(Pipeline.Workspace)/Variables-Windows/_pipelines.ps1
-        displayName: ⚙️ Set pipeline variables based on artifacts
-      - download: current
-        artifact: deployables-Windows
-        displayName: 🔻 Download deployables-Windows artifact
-      - ${{ if parameters.RealSign }}:
-        - template: WIFtoPATauth.yml
-          parameters:
-            wifServiceConnectionName: azure-public/vside package push
-            deadPATServiceConnectionId: 42175e93-c771-4a4f-a132-3cca78f44b3b # azure-public/vssdk
-=======
     - ${{ if parameters.PackagePush }}:
       - job: push
         ${{ if parameters.RealSign }}:
-          displayName: azure-public/vs-impl feed
+          displayName: azure-public/vssdk feed
         ${{ else }}:
           displayName: devdiv/vs-impl feed # Leave this as-is, since non-signed builds must not be pushed to public feeds.
         ${{ if parameters.ArchiveSymbols }}:
@@ -100,7 +57,7 @@
             allowPackageConflicts: true
             ${{ if parameters.RealSign }}:
               nuGetFeedType: external
-              publishFeedCredentials: azure-public/vs-impl
+              publishFeedCredentials: azure-public/vssdk
             ${{ else }}:
               nuGetFeedType: internal
               publishVstsFeed: vs-impl # Leave this as-is, since non-signed builds must not be pushed to public feeds.
@@ -118,5 +75,4 @@
           - template: WIFtoPATauth.yml
             parameters:
               wifServiceConnectionName: azure-public/vside package push
-              deadPATServiceConnectionId: 207efd62-fd0f-43e7-aeae-17c4febcc660 # azure-public/vs-impl
->>>>>>> 6ac5aae8
+              deadPATServiceConnectionId: 42175e93-c771-4a4f-a132-3cca78f44b3b # azure-public/vssdk
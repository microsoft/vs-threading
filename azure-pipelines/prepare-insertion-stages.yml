parameters:
- name: ArchiveSymbols
  type: boolean
  default: true
- name: RealSign
  displayName: Real sign?
  type: boolean

stages:
- stage: release
  displayName: Publish
  jobs:
  - ${{ if parameters.ArchiveSymbols }}:
    - job: symbol_archive
      displayName: Archive symbols
      pool: VSEngSS-MicroBuild2022-1ES
      steps:
      - checkout: none
      - download: current
        artifact: Variables-Windows
        displayName: 🔻 Download Variables-Windows artifact
      - powershell: $(Pipeline.Workspace)/Variables-Windows/_pipelines.ps1
        displayName: ⚙️ Set pipeline variables based on artifacts
      - download: current
        artifact: symbols-legacy
        displayName: 🔻 Download symbols-legacy artifact
      - task: MicroBuildArchiveSymbols@5
        displayName: 🔣 Archive symbols to Symweb
        inputs:
          SymbolsFeatureName: $(SymbolsFeatureName)
          SymbolsProject: VS
          SymbolsAgentPath: $(Pipeline.Workspace)/symbols-legacy

  - ${{ if true }}: # leave the condition to avoid merge conflicts later.
    - job: push
<<<<<<< HEAD
      displayName: azure-public/vssdk feed
=======
      ${{ if parameters.RealSign }}:
        displayName: azure-public/vs-impl feed
      ${{ else }}:
        displayName: devdiv/vs-impl feed # Leave this as-is, since non-signed builds must not be pushed to public feeds.
>>>>>>> 5e158d87
      ${{ if parameters.ArchiveSymbols }}:
        dependsOn: symbol_archive
      pool:
        name: AzurePipelines-EO
        demands:
        - ImageOverride -equals 1ESPT-Ubuntu22.04
        os: Linux
      templateContext:
        outputs:
        - output: nuget
          displayName: 📦 Push nuget packages
          packagesToPush: '$(Pipeline.Workspace)/deployables-Windows/NuGet/*.nupkg'
          packageParentPath: $(Pipeline.Workspace)/deployables-Windows/NuGet
          allowPackageConflicts: true
<<<<<<< HEAD
          nuGetFeedType: external
          publishFeedCredentials: azure-public/vssdk
=======
          ${{ if parameters.RealSign }}:
            nuGetFeedType: external
            publishFeedCredentials: azure-public/vs-impl
          ${{ else }}:
            nuGetFeedType: internal
            publishVstsFeed: vs-impl # Leave this as-is, since non-signed builds must not be pushed to public feeds.
>>>>>>> 5e158d87
      steps:
      - checkout: none
      - download: current
        artifact: Variables-Windows
        displayName: 🔻 Download Variables-Windows artifact
      - powershell: $(Pipeline.Workspace)/Variables-Windows/_pipelines.ps1
        displayName: ⚙️ Set pipeline variables based on artifacts
      - download: current
        artifact: deployables-Windows
        displayName: 🔻 Download deployables-Windows artifact
<<<<<<< HEAD
      - template: WIFtoPATauth.yml
        parameters:
          wifServiceConnectionName: azure-public/vside package push
          deadPATServiceConnectionId: 42175e93-c771-4a4f-a132-3cca78f44b3b # azure-public/vssdk
=======
      - ${{ if parameters.RealSign }}:
        - template: WIFtoPATauth.yml
          parameters:
            wifServiceConnectionName: azure-public/vside package push
            deadPATServiceConnectionId: 207efd62-fd0f-43e7-aeae-17c4febcc660 # azure-public/vs-impl
>>>>>>> 5e158d87
<|MERGE_RESOLUTION|>--- conflicted
+++ resolved
@@ -33,14 +33,10 @@
 
   - ${{ if true }}: # leave the condition to avoid merge conflicts later.
     - job: push
-<<<<<<< HEAD
-      displayName: azure-public/vssdk feed
-=======
       ${{ if parameters.RealSign }}:
-        displayName: azure-public/vs-impl feed
+        displayName: azure-public/vssdk feed
       ${{ else }}:
         displayName: devdiv/vs-impl feed # Leave this as-is, since non-signed builds must not be pushed to public feeds.
->>>>>>> 5e158d87
       ${{ if parameters.ArchiveSymbols }}:
         dependsOn: symbol_archive
       pool:
@@ -55,17 +51,12 @@
           packagesToPush: '$(Pipeline.Workspace)/deployables-Windows/NuGet/*.nupkg'
           packageParentPath: $(Pipeline.Workspace)/deployables-Windows/NuGet
           allowPackageConflicts: true
-<<<<<<< HEAD
-          nuGetFeedType: external
-          publishFeedCredentials: azure-public/vssdk
-=======
           ${{ if parameters.RealSign }}:
             nuGetFeedType: external
-            publishFeedCredentials: azure-public/vs-impl
+            publishFeedCredentials: azure-public/vssdk
           ${{ else }}:
             nuGetFeedType: internal
             publishVstsFeed: vs-impl # Leave this as-is, since non-signed builds must not be pushed to public feeds.
->>>>>>> 5e158d87
       steps:
       - checkout: none
       - download: current
@@ -76,15 +67,8 @@
       - download: current
         artifact: deployables-Windows
         displayName: 🔻 Download deployables-Windows artifact
-<<<<<<< HEAD
-      - template: WIFtoPATauth.yml
-        parameters:
-          wifServiceConnectionName: azure-public/vside package push
-          deadPATServiceConnectionId: 42175e93-c771-4a4f-a132-3cca78f44b3b # azure-public/vssdk
-=======
       - ${{ if parameters.RealSign }}:
         - template: WIFtoPATauth.yml
           parameters:
             wifServiceConnectionName: azure-public/vside package push
-            deadPATServiceConnectionId: 207efd62-fd0f-43e7-aeae-17c4febcc660 # azure-public/vs-impl
->>>>>>> 5e158d87
+            deadPATServiceConnectionId: 42175e93-c771-4a4f-a132-3cca78f44b3b # azure-public/vssdk
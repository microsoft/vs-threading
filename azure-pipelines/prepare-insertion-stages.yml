--- conflicted
+++ resolved
@@ -26,7 +26,6 @@
     - task: MicroBuildCleanup@1
       displayName: ☎️ Send Telemetry
 
-<<<<<<< HEAD
 - stage: azure_public_vssdk_feed
   displayName: azure-public/vssdk feed
   condition: and(succeeded(), eq(dependencies.Build.outputs['Windows.SetPipelineVariables.SignType'], 'Real'))
@@ -39,43 +38,16 @@
     - checkout: none
     - download: current
       artifact: deployables-Windows
-      displayName: Download deployables-Windows artifact
+      displayName: 🔻 Download deployables-Windows artifact
     - task: UseDotNet@2
-      displayName: Install .NET SDK
+      displayName: ⚙️ Install .NET SDK
       inputs:
         packageType: sdk
         version: 6.x
     - task: NuGetAuthenticate@1
-      displayName: Authenticate NuGet feeds
+      displayName: 🔏 Authenticate NuGet feeds
       inputs:
         nuGetServiceConnections: azure-public/vssdk
         forceReinstallCredentialProvider: true
     - script: dotnet nuget push $(Pipeline.Workspace)/deployables-Windows/NuGet/*.nupkg -s https://pkgs.dev.azure.com/azure-public/vside/_packaging/vssdk/nuget/v3/index.json --api-key azdo --skip-duplicate
-      displayName: Push nuget packages
-=======
-# - stage: azure_public_vsimpl_feed
-#   displayName: azure-public/vs-impl feed
-#   condition: and(succeeded(), eq(dependencies.Build.outputs['Windows.SetPipelineVariables.SignType'], 'Real'))
-#   jobs:
-#   - job: push
-#     pool:
-#       name: AzurePipelines-EO
-#       vmImage: AzurePipelinesUbuntu20.04compliant
-#     steps:
-#     - checkout: none
-#     - download: current
-#       artifact: deployables-Windows
-#       displayName: 🔻 Download deployables-Windows artifact
-#     - task: UseDotNet@2
-#       displayName: ⚙️ Install .NET SDK
-#       inputs:
-#         packageType: sdk
-#         version: 6.x
-#     - task: NuGetAuthenticate@1
-#       displayName: 🔏 Authenticate NuGet feeds
-#       inputs:
-#         nuGetServiceConnections: azure-public/vs-impl
-#         forceReinstallCredentialProvider: true
-#     - script: dotnet nuget push $(Pipeline.Workspace)/deployables-Windows/NuGet/*.nupkg -s https://pkgs.dev.azure.com/azure-public/vside/_packaging/vs-impl/nuget/v3/index.json --api-key azdo --skip-duplicate
-#       displayName: 📦 Push nuget packages
->>>>>>> d442aad1
+      displayName: 📦 Push nuget packages
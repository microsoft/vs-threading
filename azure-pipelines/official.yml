--- conflicted
+++ resolved
@@ -81,14 +81,8 @@
           parameters:
             Is1ESPT: true
             RealSign: ${{ or(parameters.RealSign, eq(variables['Build.Reason'],'Schedule')) }}
-<<<<<<< HEAD
             ShouldSkipOptimize: ${{ parameters.ShouldSkipOptimize }}
-            EnableCompliance: ${{ parameters.EnableCompliance }}
-            EnableAPIScan: ${{ parameters.EnableAPIScan }}
-=======
-            # ShouldSkipOptimize: ${{ parameters.ShouldSkipOptimize }}
             EnableAPIScan: ${{ and(parameters.EnableCompliance, parameters.EnableAPIScan, ne(variables['Build.Reason'], 'pullRequest')) }}
->>>>>>> caf95ea5
             windowsPool: VSEngSS-MicroBuild2022-1ES
             linuxPool:
               name: AzurePipelines-EO
@@ -120,14 +114,8 @@
           parameters:
             Is1ESPT: true
             RealSign: ${{ or(parameters.RealSign, eq(variables['Build.Reason'],'Schedule')) }}
-<<<<<<< HEAD
             ShouldSkipOptimize: ${{ parameters.ShouldSkipOptimize }}
-            EnableCompliance: ${{ parameters.EnableCompliance }}
-            EnableAPIScan: ${{ parameters.EnableAPIScan }}
-=======
-            # ShouldSkipOptimize: ${{ parameters.ShouldSkipOptimize }}
             EnableAPIScan: ${{ and(parameters.EnableCompliance, parameters.EnableAPIScan, ne(variables['Build.Reason'], 'pullRequest')) }}
->>>>>>> caf95ea5
             windowsPool: VSEngSS-MicroBuild2022-1ES
             linuxPool:
               name: AzurePipelines-EO

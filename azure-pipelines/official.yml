trigger:
  batch: true
  branches:
    include:
    - main
    - 'v16.*'
    - 'v17.*'
    - 'validate/*'
  paths:
    exclude:
    - doc/
    - '*.md'
    - .vscode/
    - azure-pipelines/release.yml
    - azure-pipelines/vs-insertion.yml
schedules:
- cron: "0 3 * * *" # Daily @ 8 PM PST
  displayName: Daily vs-insertion
  branches:
    include:
    - main

parameters:
- name: RealSign
  displayName: Real sign?
  type: boolean
  default: false
<<<<<<< HEAD
- name: ShouldSkipOptimize # Enable this when setting EnableOptProf to true in build.yml.
  displayName: Skip OptProf optimization
  type: boolean
  default: false
- name: includeMacOS
=======
# - name: ShouldSkipOptimize # Enable this and references to it below when setting EnableOptProf to true in build.yml.
#   displayName: Skip OptProf optimization
#   type: boolean
#   default: false
- name: EnableMacOSBuild
>>>>>>> 214c0486
  displayName: Build on macOS
  type: boolean
  default: false # macOS is often bogged down in Azure Pipelines
- name: RunTests
  displayName: Run tests
  type: boolean
  default: true
- name: EnableCompliance
  displayName: Run Compliance Tools
  type: boolean
  default: true
- name: EnableAPIScan
  displayName: Include APIScan with Compliance tools
  type: boolean
<<<<<<< HEAD
  default: false # enable when we get it passing
=======
  default: false # enable in individual repos only AFTER updating TSAOptions.json with your own values
>>>>>>> 214c0486

resources:
  repositories:
  - repository: MicroBuildTemplate
    type: git
    name: 1ESPipelineTemplates/MicroBuildTemplate
    ref: refs/tags/release

variables:
- template: GlobalVariables.yml

extends:
  ${{ if parameters.EnableCompliance }}:
    template: azure-pipelines/MicroBuild.1ES.Official.yml@MicroBuildTemplate
    parameters:
      sdl:
        sourceAnalysisPool: VSEngSS-MicroBuild2022-1ES
        policheck:
          enabled: true
          exclusionsFile: $(System.DefaultWorkingDirectory)\azure-pipelines\PoliCheckExclusions.xml
        suppression:
          suppressionFile: $(System.DefaultWorkingDirectory)\azure-pipelines\falsepositives.gdnsuppress
      stages:
      - stage: Build
        variables:
        - template: /azure-pipelines/BuildStageVariables.yml@self
        jobs:
        - template: /azure-pipelines/build.yml@self
          parameters:
            Is1ESPT: true
            RealSign: ${{ or(parameters.RealSign, eq(variables['Build.Reason'],'Schedule')) }}
            # ShouldSkipOptimize: ${{ parameters.ShouldSkipOptimize }}
            EnableCompliance: ${{ parameters.EnableCompliance }}
            EnableAPIScan: ${{ parameters.EnableAPIScan }}
            windowsPool: VSEngSS-MicroBuild2022-1ES
            linuxPool:
              name: AzurePipelines-EO
              demands:
              - ImageOverride -equals 1ESPT-Ubuntu22.04
              os: Linux
            macOSPool:
              name: Azure Pipelines
              vmImage: macOS-12
              os: macOS
            EnableMacOSBuild: ${{ parameters.EnableMacOSBuild }}
            RunTests: ${{ parameters.RunTests }}
      - template: /azure-pipelines/prepare-insertion-stages.yml@self
        parameters:
          RealSign: ${{ or(parameters.RealSign, eq(variables['Build.Reason'],'Schedule')) }}
  ${{ else }}:
    template: azure-pipelines/MicroBuild.1ES.Unofficial.yml@MicroBuildTemplate
    parameters:
      sdl:
        sourceAnalysisPool: VSEngSS-MicroBuild2022-1ES
        suppression:
          suppressionFile: $(System.DefaultWorkingDirectory)\azure-pipelines\falsepositives.gdnsuppress
      stages:
      - stage: Build
        variables:
        - template: /azure-pipelines/BuildStageVariables.yml@self
        jobs:
        - template: /azure-pipelines/build.yml@self
          parameters:
            Is1ESPT: true
            RealSign: ${{ or(parameters.RealSign, eq(variables['Build.Reason'],'Schedule')) }}
            # ShouldSkipOptimize: ${{ parameters.ShouldSkipOptimize }}
            EnableCompliance: ${{ parameters.EnableCompliance }}
            EnableAPIScan: ${{ parameters.EnableAPIScan }}
            windowsPool: VSEngSS-MicroBuild2022-1ES
            linuxPool:
              name: AzurePipelines-EO
              demands:
              - ImageOverride -equals 1ESPT-Ubuntu22.04
              os: Linux
            macOSPool:
              name: Azure Pipelines
              vmImage: macOS-12
              os: macOS
            EnableMacOSBuild: ${{ parameters.EnableMacOSBuild }}
            RunTests: ${{ parameters.RunTests }}
      - template: /azure-pipelines/prepare-insertion-stages.yml@self
        parameters:
          RealSign: ${{ or(parameters.RealSign, eq(variables['Build.Reason'],'Schedule')) }}<|MERGE_RESOLUTION|>--- conflicted
+++ resolved
@@ -25,19 +25,11 @@
   displayName: Real sign?
   type: boolean
   default: false
-<<<<<<< HEAD
-- name: ShouldSkipOptimize # Enable this when setting EnableOptProf to true in build.yml.
+- name: ShouldSkipOptimize
   displayName: Skip OptProf optimization
   type: boolean
   default: false
-- name: includeMacOS
-=======
-# - name: ShouldSkipOptimize # Enable this and references to it below when setting EnableOptProf to true in build.yml.
-#   displayName: Skip OptProf optimization
-#   type: boolean
-#   default: false
 - name: EnableMacOSBuild
->>>>>>> 214c0486
   displayName: Build on macOS
   type: boolean
   default: false # macOS is often bogged down in Azure Pipelines
@@ -52,11 +44,7 @@
 - name: EnableAPIScan
   displayName: Include APIScan with Compliance tools
   type: boolean
-<<<<<<< HEAD
   default: false # enable when we get it passing
-=======
-  default: false # enable in individual repos only AFTER updating TSAOptions.json with your own values
->>>>>>> 214c0486
 
 resources:
   repositories:
@@ -88,7 +76,7 @@
           parameters:
             Is1ESPT: true
             RealSign: ${{ or(parameters.RealSign, eq(variables['Build.Reason'],'Schedule')) }}
-            # ShouldSkipOptimize: ${{ parameters.ShouldSkipOptimize }}
+            ShouldSkipOptimize: ${{ parameters.ShouldSkipOptimize }}
             EnableCompliance: ${{ parameters.EnableCompliance }}
             EnableAPIScan: ${{ parameters.EnableAPIScan }}
             windowsPool: VSEngSS-MicroBuild2022-1ES
@@ -122,7 +110,7 @@
           parameters:
             Is1ESPT: true
             RealSign: ${{ or(parameters.RealSign, eq(variables['Build.Reason'],'Schedule')) }}
-            # ShouldSkipOptimize: ${{ parameters.ShouldSkipOptimize }}
+            ShouldSkipOptimize: ${{ parameters.ShouldSkipOptimize }}
             EnableCompliance: ${{ parameters.EnableCompliance }}
             EnableAPIScan: ${{ parameters.EnableAPIScan }}
             windowsPool: VSEngSS-MicroBuild2022-1ES

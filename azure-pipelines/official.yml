trigger:
  batch: true
  branches:
    include:
    - main
    - 'v16.*'
    - 'v17.*'
    - 'validate/*'
  paths:
    exclude:
    - doc/
    - '*.md'
    - .vscode/
    - azure-pipelines/release.yml
    - azure-pipelines/vs-insertion.yml
schedules:
- cron: "0 3 * * *" # Daily @ 8 PM PST
  displayName: Daily vs-insertion
  branches:
    include:
    - main

parameters:
# As an entrypoint pipeline yml file, all parameters here show up in the Queue Run dialog.
# If any paramaters should NOT be queue-time options, they should be removed from here
# and references to them in this file replaced with hard-coded values.
- name: ForceOfficialBuild
  displayName: Official build (sign, compliance, etc.)
  type: boolean
<<<<<<< HEAD
  default: false
- name: ShouldSkipOptimize
  displayName: Skip OptProf optimization
  type: boolean
  default: false
=======
  default: false # this should remain false so PR builds using this pipeline are unofficial
# - name: ShouldSkipOptimize # Uncomment this and references to it below when setting EnableOptProf to true in build.yml.
#   displayName: Skip OptProf optimization
#   type: boolean
#   default: false
>>>>>>> 16b4bc05
- name: EnableMacOSBuild
  displayName: Build on macOS
  type: boolean
  default: false # macOS is often bogged down in Azure Pipelines
- name: RunTests
  displayName: Run tests
  type: boolean
  default: true
- name: EnableAPIScan
  displayName: Include APIScan with compliance tools
  type: boolean
  default: true

resources:
  repositories:
  - repository: MicroBuildTemplate
    type: git
    name: 1ESPipelineTemplates/MicroBuildTemplate
    ref: refs/tags/release

variables:
- template: GlobalVariables.yml

extends:
  ${{ if or(parameters.ForceOfficialBuild, eq(variables['Build.Reason'],'Schedule')) }}:
    template: azure-pipelines/MicroBuild.1ES.Official.yml@MicroBuildTemplate
    parameters:
      sdl:
        sourceAnalysisPool: VSEngSS-MicroBuild2022-1ES
        codeSignValidation:
          enabled: true
          break: true
          additionalTargetsGlobPattern: -|Variables-*\*.ps1;-|APIScanInputs-*\**;-|test_symbols-*\**;-|MicroBuild\**
        policheck:
          enabled: true
          exclusionsFile: $(System.DefaultWorkingDirectory)\azure-pipelines\PoliCheckExclusions.xml
        suppression:
          suppressionFile: $(System.DefaultWorkingDirectory)\azure-pipelines\falsepositives.gdnsuppress
        sbom:
          enabled: true
      stages:
      - stage: Build
        variables:
        - template: /azure-pipelines/BuildStageVariables.yml@self
        jobs:
        - template: /azure-pipelines/build.yml@self
          parameters:
            Is1ESPT: true
<<<<<<< HEAD
            RealSign: ${{ or(parameters.RealSign, eq(variables['Build.Reason'],'Schedule')) }}
            ShouldSkipOptimize: ${{ parameters.ShouldSkipOptimize }}
            EnableAPIScan: ${{ and(parameters.EnableCompliance, parameters.EnableAPIScan, ne(variables['Build.Reason'], 'pullRequest')) }}
=======
            RealSign: true
            # ShouldSkipOptimize: ${{ parameters.ShouldSkipOptimize }}
            EnableAPIScan: ${{ and(parameters.EnableAPIScan, ne(variables['Build.Reason'], 'pullRequest')) }}
>>>>>>> 16b4bc05
            windowsPool: VSEngSS-MicroBuild2022-1ES
            linuxPool:
              name: AzurePipelines-EO
              demands:
              - ImageOverride -equals 1ESPT-Ubuntu22.04
              os: Linux
            macOSPool:
              name: Azure Pipelines
              vmImage: macOS-12
              os: macOS
            EnableMacOSBuild: ${{ parameters.EnableMacOSBuild }}
            RunTests: ${{ parameters.RunTests }}
      - template: /azure-pipelines/prepare-insertion-stages.yml@self
        parameters:
          RealSign: true
  ${{ else }}:
    template: azure-pipelines/MicroBuild.1ES.Unofficial.yml@MicroBuildTemplate
    parameters:
      sdl:
        sourceAnalysisPool: VSEngSS-MicroBuild2022-1ES
        suppression:
          suppressionFile: $(System.DefaultWorkingDirectory)\azure-pipelines\falsepositives.gdnsuppress
      stages:
      - stage: Build
        variables:
        - template: /azure-pipelines/BuildStageVariables.yml@self
        jobs:
        - template: /azure-pipelines/build.yml@self
          parameters:
            Is1ESPT: true
<<<<<<< HEAD
            RealSign: ${{ or(parameters.RealSign, eq(variables['Build.Reason'],'Schedule')) }}
            ShouldSkipOptimize: ${{ parameters.ShouldSkipOptimize }}
            EnableAPIScan: ${{ and(parameters.EnableCompliance, parameters.EnableAPIScan, ne(variables['Build.Reason'], 'pullRequest')) }}
=======
            RealSign: false
            # ShouldSkipOptimize: ${{ parameters.ShouldSkipOptimize }}
            EnableAPIScan: false
>>>>>>> 16b4bc05
            windowsPool: VSEngSS-MicroBuild2022-1ES
            linuxPool:
              name: AzurePipelines-EO
              demands:
              - ImageOverride -equals 1ESPT-Ubuntu22.04
              os: Linux
            macOSPool:
              name: Azure Pipelines
              vmImage: macOS-12
              os: macOS
            EnableMacOSBuild: ${{ parameters.EnableMacOSBuild }}
            RunTests: ${{ parameters.RunTests }}
      - template: /azure-pipelines/prepare-insertion-stages.yml@self
        parameters:
          RealSign: false<|MERGE_RESOLUTION|>--- conflicted
+++ resolved
@@ -27,19 +27,11 @@
 - name: ForceOfficialBuild
   displayName: Official build (sign, compliance, etc.)
   type: boolean
-<<<<<<< HEAD
-  default: false
+  default: false # this should remain false so PR builds using this pipeline are unofficial
 - name: ShouldSkipOptimize
   displayName: Skip OptProf optimization
   type: boolean
   default: false
-=======
-  default: false # this should remain false so PR builds using this pipeline are unofficial
-# - name: ShouldSkipOptimize # Uncomment this and references to it below when setting EnableOptProf to true in build.yml.
-#   displayName: Skip OptProf optimization
-#   type: boolean
-#   default: false
->>>>>>> 16b4bc05
 - name: EnableMacOSBuild
   displayName: Build on macOS
   type: boolean
@@ -51,7 +43,7 @@
 - name: EnableAPIScan
   displayName: Include APIScan with compliance tools
   type: boolean
-  default: true
+  default: true # enable in individual repos only AFTER updating TSAOptions.json with your own values
 
 resources:
   repositories:
@@ -88,15 +80,9 @@
         - template: /azure-pipelines/build.yml@self
           parameters:
             Is1ESPT: true
-<<<<<<< HEAD
-            RealSign: ${{ or(parameters.RealSign, eq(variables['Build.Reason'],'Schedule')) }}
+            RealSign: true
             ShouldSkipOptimize: ${{ parameters.ShouldSkipOptimize }}
-            EnableAPIScan: ${{ and(parameters.EnableCompliance, parameters.EnableAPIScan, ne(variables['Build.Reason'], 'pullRequest')) }}
-=======
-            RealSign: true
-            # ShouldSkipOptimize: ${{ parameters.ShouldSkipOptimize }}
             EnableAPIScan: ${{ and(parameters.EnableAPIScan, ne(variables['Build.Reason'], 'pullRequest')) }}
->>>>>>> 16b4bc05
             windowsPool: VSEngSS-MicroBuild2022-1ES
             linuxPool:
               name: AzurePipelines-EO
@@ -127,15 +113,9 @@
         - template: /azure-pipelines/build.yml@self
           parameters:
             Is1ESPT: true
-<<<<<<< HEAD
-            RealSign: ${{ or(parameters.RealSign, eq(variables['Build.Reason'],'Schedule')) }}
+            RealSign: false
             ShouldSkipOptimize: ${{ parameters.ShouldSkipOptimize }}
-            EnableAPIScan: ${{ and(parameters.EnableCompliance, parameters.EnableAPIScan, ne(variables['Build.Reason'], 'pullRequest')) }}
-=======
-            RealSign: false
-            # ShouldSkipOptimize: ${{ parameters.ShouldSkipOptimize }}
             EnableAPIScan: false
->>>>>>> 16b4bc05
             windowsPool: VSEngSS-MicroBuild2022-1ES
             linuxPool:
               name: AzurePipelines-EO

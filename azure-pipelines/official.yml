--- conflicted
+++ resolved
@@ -58,16 +58,6 @@
   ${{ if parameters.EnableCompliance }}:
     template: azure-pipelines/MicroBuild.1ES.Official.yml@MicroBuildTemplate
     parameters:
-<<<<<<< HEAD
-      EnableCompliance: ${{ parameters.EnableCompliance }}
-      EnableAPIScan: ${{ parameters.EnableAPIScan }}
-      windowsPool: VSEngSS-MicroBuild2022-1ES
-      ShouldSkipOptimize: ${{ parameters.ShouldSkipOptimize }}
-      includeMacOS: ${{ parameters.includeMacOS }}
-      RunTests: ${{ parameters.RunTests }}
-
-- template: prepare-insertion-stages.yml
-=======
       sdl:
         sourceAnalysisPool: VSEngSS-MicroBuild2022-1ES
       stages:
@@ -94,6 +84,7 @@
               name: Azure Pipelines
               vmImage: macOS-12
               os: macOS
+            ShouldSkipOptimize: ${{ parameters.ShouldSkipOptimize }}
             includeMacOS: ${{ parameters.includeMacOS }}
             RunTests: ${{ parameters.RunTests }}
       - template: /azure-pipelines/prepare-insertion-stages.yml@self
@@ -126,7 +117,7 @@
               name: Azure Pipelines
               vmImage: macOS-12
               os: macOS
+            ShouldSkipOptimize: ${{ parameters.ShouldSkipOptimize }}
             includeMacOS: ${{ parameters.includeMacOS }}
             RunTests: ${{ parameters.RunTests }}
-      - template: /azure-pipelines/prepare-insertion-stages.yml@self
->>>>>>> 9f902a1a
+      - template: /azure-pipelines/prepare-insertion-stages.yml@self
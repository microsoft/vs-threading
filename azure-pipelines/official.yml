trigger:
  batch: true
  branches:
    include:
    - main
    - 'v16.*'
    - 'v17.*'
    - 'validate/*'
  paths:
    exclude:
    - doc/
    - '*.md'
    - .vscode/
    - azure-pipelines/release.yml
    - azure-pipelines/vs-insertion.yml
schedules:
- cron: "0 3 * * *" # Daily @ 8 PM PST
  displayName: Daily vs-insertion
  branches:
    include:
    - main

parameters:
- name: RealSign
  displayName: Real sign?
  type: boolean
  default: false
<<<<<<< HEAD
- name: ShouldSkipOptimize
  displayName: Skip OptProf optimization
  type: boolean
  default: false
=======
# - name: ShouldSkipOptimize # Uncomment this and references to it below when setting EnableOptProf to true in build.yml.
#   displayName: Skip OptProf optimization
#   type: boolean
#   default: false
>>>>>>> a30799eb
- name: EnableMacOSBuild
  displayName: Build on macOS
  type: boolean
  default: false # macOS is often bogged down in Azure Pipelines
- name: RunTests
  displayName: Run tests
  type: boolean
  default: true
- name: EnableCompliance
  displayName: Run Compliance Tools
  type: boolean
  default: true
- name: EnableAPIScan
  displayName: Include APIScan with Compliance tools
  type: boolean
  default: false # enable when we get it passing

resources:
  repositories:
  - repository: MicroBuildTemplate
    type: git
    name: 1ESPipelineTemplates/MicroBuildTemplate
    ref: refs/tags/release

variables:
- template: GlobalVariables.yml

extends:
  ${{ if parameters.EnableCompliance }}:
    template: azure-pipelines/MicroBuild.1ES.Official.yml@MicroBuildTemplate
    parameters:
      sdl:
        sourceAnalysisPool: VSEngSS-MicroBuild2022-1ES
        policheck:
          enabled: true
          exclusionsFile: $(System.DefaultWorkingDirectory)\azure-pipelines\PoliCheckExclusions.xml
        suppression:
          suppressionFile: $(System.DefaultWorkingDirectory)\azure-pipelines\falsepositives.gdnsuppress
        sbom:
          enabled: ${{ or(parameters.RealSign, eq(variables['Build.Reason'],'Schedule')) }} # Disable the generation for SBOMs for artifacts in unsigned builds since it's slow
      stages:
      - stage: Build
        variables:
        - template: /azure-pipelines/BuildStageVariables.yml@self
        jobs:
        - template: /azure-pipelines/build.yml@self
          parameters:
            Is1ESPT: true
            RealSign: ${{ or(parameters.RealSign, eq(variables['Build.Reason'],'Schedule')) }}
            ShouldSkipOptimize: ${{ parameters.ShouldSkipOptimize }}
            EnableCompliance: ${{ parameters.EnableCompliance }}
            EnableAPIScan: ${{ parameters.EnableAPIScan }}
            windowsPool: VSEngSS-MicroBuild2022-1ES
            linuxPool:
              name: AzurePipelines-EO
              demands:
              - ImageOverride -equals 1ESPT-Ubuntu22.04
              os: Linux
            macOSPool:
              name: Azure Pipelines
              vmImage: macOS-12
              os: macOS
            EnableMacOSBuild: ${{ parameters.EnableMacOSBuild }}
            RunTests: ${{ parameters.RunTests }}
      - template: /azure-pipelines/prepare-insertion-stages.yml@self
        parameters:
          RealSign: ${{ or(parameters.RealSign, eq(variables['Build.Reason'],'Schedule')) }}
  ${{ else }}:
    template: azure-pipelines/MicroBuild.1ES.Unofficial.yml@MicroBuildTemplate
    parameters:
      sdl:
        sourceAnalysisPool: VSEngSS-MicroBuild2022-1ES
        suppression:
          suppressionFile: $(System.DefaultWorkingDirectory)\azure-pipelines\falsepositives.gdnsuppress
      stages:
      - stage: Build
        variables:
        - template: /azure-pipelines/BuildStageVariables.yml@self
        jobs:
        - template: /azure-pipelines/build.yml@self
          parameters:
            Is1ESPT: true
            RealSign: ${{ or(parameters.RealSign, eq(variables['Build.Reason'],'Schedule')) }}
            ShouldSkipOptimize: ${{ parameters.ShouldSkipOptimize }}
            EnableCompliance: ${{ parameters.EnableCompliance }}
            EnableAPIScan: ${{ parameters.EnableAPIScan }}
            windowsPool: VSEngSS-MicroBuild2022-1ES
            linuxPool:
              name: AzurePipelines-EO
              demands:
              - ImageOverride -equals 1ESPT-Ubuntu22.04
              os: Linux
            macOSPool:
              name: Azure Pipelines
              vmImage: macOS-12
              os: macOS
            EnableMacOSBuild: ${{ parameters.EnableMacOSBuild }}
            RunTests: ${{ parameters.RunTests }}
      - template: /azure-pipelines/prepare-insertion-stages.yml@self
        parameters:
          RealSign: ${{ or(parameters.RealSign, eq(variables['Build.Reason'],'Schedule')) }}<|MERGE_RESOLUTION|>--- conflicted
+++ resolved
@@ -25,17 +25,10 @@
   displayName: Real sign?
   type: boolean
   default: false
-<<<<<<< HEAD
 - name: ShouldSkipOptimize
   displayName: Skip OptProf optimization
   type: boolean
   default: false
-=======
-# - name: ShouldSkipOptimize # Uncomment this and references to it below when setting EnableOptProf to true in build.yml.
-#   displayName: Skip OptProf optimization
-#   type: boolean
-#   default: false
->>>>>>> a30799eb
 - name: EnableMacOSBuild
   displayName: Build on macOS
   type: boolean

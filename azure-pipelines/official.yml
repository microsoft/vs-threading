trigger:
  batch: true
  branches:
    include:
    - main
    - 'v16.*'
    - 'v17.*'
    - 'validate/*'
  paths:
    exclude:
    - doc/
    - '*.md'
    - .vscode/
    - azure-pipelines/release.yml
    - azure-pipelines/vs-insertion.yml
schedules:
- cron: "0 3 * * *" # Daily @ 8 PM PST
  displayName: Daily vs-insertion
  branches:
    include:
    - main

parameters:
- name: SignTypeSelection
  displayName: Sign type
  type: string
  default: Test
  values: [ 'Test', 'Real' ]
- name: ShouldSkipOptimize
  displayName: Skip OptProf optimization
  type: boolean
  default: false
- name: includeMacOS
  displayName: Build on macOS
  type: boolean
  default: false # macOS is often bogged down in Azure Pipelines
- name: RunTests
  displayName: Run tests
  type: boolean
  default: true
- name: EnableCompliance
  displayName: Run Compliance Tools
  type: boolean
  default: true
- name: EnableAPIScan
  displayName: Include APIScan with Compliance tools
  type: boolean
  default: false # enable when we get it passing

stages:

- stage: Build
  variables:
<<<<<<< HEAD
    MSBuildTreatWarningsAsErrors: false # re-enable after LOC warnings have been resolved
=======
>>>>>>> 4406d859
    DOTNET_SKIP_FIRST_TIME_EXPERIENCE: true
    BuildConfiguration: Release
    NUGET_PACKAGES: $(Agent.TempDirectory)/.nuget/packages
    SignTypeSelection: ${{ parameters.SignTypeSelection }}
    Packaging.EnableSBOMSigning: false
    Codeql.Enabled: true

  jobs:
  - template: build.yml
    parameters:
      EnableCompliance: ${{ parameters.EnableCompliance }}
      EnableAPIScan: ${{ parameters.EnableAPIScan }}
      windowsPool: VSEngSS-MicroBuild2022-1ES
      ShouldSkipOptimize: ${{ parameters.ShouldSkipOptimize }}
      includeMacOS: ${{ parameters.includeMacOS }}
      RunTests: ${{ parameters.RunTests }}

- template: prepare-insertion-stages.yml<|MERGE_RESOLUTION|>--- conflicted
+++ resolved
@@ -51,10 +51,6 @@
 
 - stage: Build
   variables:
-<<<<<<< HEAD
-    MSBuildTreatWarningsAsErrors: false # re-enable after LOC warnings have been resolved
-=======
->>>>>>> 4406d859
     DOTNET_SKIP_FIRST_TIME_EXPERIENCE: true
     BuildConfiguration: Release
     NUGET_PACKAGES: $(Agent.TempDirectory)/.nuget/packages

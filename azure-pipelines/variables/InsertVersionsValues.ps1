<<<<<<< HEAD
[string]::join(',',(@{
    'MicrosoftVisualStudioThreadingVersion' = & { (dotnet tool run nbgv get-version --project "$PSScriptRoot\..\..\src\Microsoft.VisualStudio.Threading" --format json | ConvertFrom-Json).AssemblyVersion };
}.GetEnumerator() |% { "$($_.key)=$($_.value)" }))
=======
# When you need binding redirects in the VS repo updated to match
# assemblies that you build here, remove the "return" statement
# and update the hashtable below with the T4 macro you'll use for
# your libraries as defined in the src\ProductData\AssemblyVersions.tt file.
return

$MacroName = 'LibraryNoDotsVersion'
$SampleProject = "$PSScriptRoot\..\..\src\LibraryName"
try {
    return [string]::join(',',(@{
        ($MacroName) = & { (dotnet tool run nbgv get-version --project $SampleProject --format json | ConvertFrom-Json).AssemblyVersion };
    }.GetEnumerator() |% { "$($_.key)=$($_.value)" }))
}
catch {
    Write-Error $_
    Write-Error "Failed. Diagnostic data proceeds:"
    [string]::join(',',(@{
        ($MacroName) = & {
            Write-Host "dotnet tool run nbgv get-version --project `"$SampleProject`" --format json"
            $result1 = dotnet tool run nbgv get-version --project $SampleProject --format json
            Write-Host $result1
            $result2 = dotnet tool run nbgv get-version --project $SampleProject --format json | ConvertFrom-Json
            Write-Host $result2
            Write-Host $result2.AssemblyVersion
            Write-Host (dotnet tool run nbgv get-version --project $SampleProject --format json | ConvertFrom-Json).AssemblyVersion
            Write-Output (dotnet tool run nbgv get-version --project $SampleProject --format json | ConvertFrom-Json).AssemblyVersion
        };
    }.GetEnumerator() |% { "$($_.key)=$($_.value)" }))

    Write-Host "one more..."
    $r = & { (dotnet tool run nbgv get-version --project $SampleProject --format json | ConvertFrom-Json).AssemblyVersion };
    Write-Host $r
}
>>>>>>> 4406d859
<|MERGE_RESOLUTION|>--- conflicted
+++ resolved
@@ -1,16 +1,5 @@
-<<<<<<< HEAD
-[string]::join(',',(@{
-    'MicrosoftVisualStudioThreadingVersion' = & { (dotnet tool run nbgv get-version --project "$PSScriptRoot\..\..\src\Microsoft.VisualStudio.Threading" --format json | ConvertFrom-Json).AssemblyVersion };
-}.GetEnumerator() |% { "$($_.key)=$($_.value)" }))
-=======
-# When you need binding redirects in the VS repo updated to match
-# assemblies that you build here, remove the "return" statement
-# and update the hashtable below with the T4 macro you'll use for
-# your libraries as defined in the src\ProductData\AssemblyVersions.tt file.
-return
-
-$MacroName = 'LibraryNoDotsVersion'
-$SampleProject = "$PSScriptRoot\..\..\src\LibraryName"
+$MacroName = 'MicrosoftVisualStudioThreadingVersion'
+$SampleProject = "$PSScriptRoot\..\..\src\Microsoft.VisualStudio.Threading"
 try {
     return [string]::join(',',(@{
         ($MacroName) = & { (dotnet tool run nbgv get-version --project $SampleProject --format json | ConvertFrom-Json).AssemblyVersion };
@@ -35,5 +24,4 @@
     Write-Host "one more..."
     $r = & { (dotnet tool run nbgv get-version --project $SampleProject --format json | ConvertFrom-Json).AssemblyVersion };
     Write-Host $r
-}
->>>>>>> 4406d859
+}
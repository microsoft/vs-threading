--- conflicted
+++ resolved
@@ -26,24 +26,9 @@
     condition: and(succeeded(), ne(variables['Build.Reason'], 'PullRequest'))
     continueOnError: true
 
-<<<<<<< HEAD
-  - ${{ if parameters.IsOptProf }}:
-    - task: PublishBuildArtifacts@1
-      inputs:
-        PathtoPublish: $(Build.ArtifactStagingDirectory)/InsertionOutputs
-        ArtifactName: InsertionOutputs
-        ArtifactType: Container
-      displayName: 📢 Publish InsertionOutputs as Azure DevOps artifacts
-
-- ${{ if eq(parameters.EnableCompliance, 'true') }}:
-  - template: secure-development-tools.yml
-    parameters:
-      EnableAPIScan: ${{ parameters.EnableAPIScan }}
-=======
   - task: PublishBuildArtifacts@1
     inputs:
       PathtoPublish: $(Build.ArtifactStagingDirectory)/InsertionOutputs
       ArtifactName: InsertionOutputs
       ArtifactType: Container
-    displayName: 📢 Publish InsertionOutputs as Azure DevOps artifacts
->>>>>>> caf95ea5
+    displayName: 📢 Publish InsertionOutputs as Azure DevOps artifacts
--- conflicted
+++ resolved
@@ -1,7 +1,4 @@
 parameters:
-<<<<<<< HEAD
-- name: ShouldSkipOptimize
-=======
 - name: EnableLocalization
   type: boolean
   default: false
@@ -16,7 +13,6 @@
   default: false
 - name: RealSign
   type: boolean
->>>>>>> 3dd7fab9
 
 steps:
 - ${{ if not(parameters.IsOptProf) }}:
@@ -40,34 +36,11 @@
       AccessToken: $(System.AccessToken)
     displayName: 🔧 Install OptProf Plugin
 
-<<<<<<< HEAD
-- task: MicroBuildOptProfPlugin@6
-  inputs:
-    ProfilingInputsDropName: ProfilingInputs/$(System.TeamProject)/$(Build.Repository.Name)/$(Build.SourceBranchName)/$(Build.BuildNumber)
-    OptimizationInputsLookupMethod: DropPrefix
-    DropNamePrefix: OptimizationInputs/$(System.TeamProject)/$(Build.Repository.Name)
-    ShouldSkipOptimize: ${{ parameters.ShouldSkipOptimize }}
-    AccessToken: $(System.AccessToken)
-  displayName: 🔧 Install OptProf Plugin
-
-- task: MicroBuildLocalizationPlugin@3
-  inputs:
-    languages: $(LocLanguages)
-  displayName: 🔧 Install MicroBuild Localization Plugin
-
-- task: MicroBuildSigningPlugin@4
-  inputs:
-    signType: $(SignType)
-    zipSources: false
-  displayName: 🔧 Install MicroBuild Signing Plugin
-  condition: and(succeeded(), or(eq(variables['Agent.OS'], 'Windows_NT'), eq(variables['SignType'], 'real')))
-=======
   - task: MicroBuildSigningPlugin@4
     inputs:
       signType: Real
       zipSources: false
     displayName: 🔧 Install MicroBuild Signing Plugin
->>>>>>> 3dd7fab9
 
   - ${{ if parameters.EnableLocalization }}:
     - task: MicroBuildLocalizationPlugin@4

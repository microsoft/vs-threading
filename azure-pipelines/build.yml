--- conflicted
+++ resolved
@@ -195,11 +195,10 @@
     parameters:
       Is1ESPT: ${{ parameters.Is1ESPT }}
       RunTests: ${{ parameters.RunTests }}
-<<<<<<< HEAD
       IsOptProf: ${{ parameters.IsOptProf }}
 
   - ${{ if and(parameters.EnableDotNetFormatCheck, not(parameters.EnableLinuxBuild)) }}:
-    - script: dotnet format --verify-no-changes
+    - script: dotnet format --verify-no-changes --no-restore
       displayName: 💅 Verify formatted code
       env:
         dotnetformat: true # part of a workaround for https://github.com/dotnet/sdk/issues/44951
@@ -210,11 +209,6 @@
         EnableOptProf: ${{ parameters.EnableOptProf }}
         IsOptProf: ${{ parameters.IsOptProf }}
         SkipCodesignVerify: ${{ parameters.SkipCodesignVerify }}
-=======
-  - script: dotnet format --verify-no-changes --no-restore
-    displayName: 💅 Verify formatted code
-  - template: expand-template.yml
->>>>>>> 46e768b3
 
   - template: expand-template.yml
 
@@ -248,7 +242,7 @@
           Is1ESPT: ${{ parameters.Is1ESPT }}
           RunTests: ${{ parameters.RunTests }}
       - ${{ if parameters.EnableDotNetFormatCheck }}:
-        - script: dotnet format --verify-no-changes
+        - script: dotnet format --verify-no-changes --no-restore
           displayName: 💅 Verify formatted code
           env:
             dotnetformat: true # part of a workaround for https://github.com/dotnet/sdk/issues/44951

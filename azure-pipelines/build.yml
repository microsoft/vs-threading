parameters:
- name: Is1ESPT
  type: boolean
- name: RealSign
  type: boolean
  default: false
- name: windowsPool
  type: object
  default:
    vmImage: windows-2022
- name: linuxPool
  type: object
  default:
    vmImage: ubuntu-20.04
- name: macOSPool
  type: object
  default:
    vmImage: macOS-12
- name: ShouldSkipOptimize
- name: includeMacOS
  type: boolean
- name: EnableOptProf
  type: boolean
  default: false
- name: IsOptProf
  type: boolean
  default: false
- name: ShouldSkipOptimize
  type: boolean
  default: false
- name: RunTests
  type: boolean
  default: true
- name: EnableLocalization
  type: boolean
  default: false
- name: EnableCompliance
  type: boolean
  default: false
- name: EnableAPIScan
  type: boolean
  default: false
- name: artifact_names
  type: object
  default:
  - build_logs
  - coverageResults
  - deployables
  - projectAssetsJson
  - symbols
  - testResults
  - test_symbols
  - Variables

jobs:
- job: Windows
  pool: ${{ parameters.windowsPool }}
  timeoutInMinutes: 180 # Give plenty of time due to real signing
  variables:
  - ${{ if eq(variables['system.collectionId'], '011b8bdf-6d56-4f87-be0d-0092136884d9') }}:
    # https://dev.azure.com/devdiv/DevDiv/_wiki/wikis/DevDiv.wiki/25351/APIScan-step-by-step-guide-to-setting-up-a-Pipeline
    - group: VSCloudServices-APIScan # Expected to provide ApiScanClientId, ApiScanSecret, ApiScanTenant
  ${{ if eq(variables['system.collectionId'], '011b8bdf-6d56-4f87-be0d-0092136884d9') }}:
    templateContext:
      mb:
        signing:
          enabled: true
          zipSources: false
          ${{ if parameters.RealSign }}:
            signType: real
          ${{ else }}:
            signType: test
        sbom:
          enabled: true
        localization:
          enabled: ${{ parameters.EnableLocalization }}
          ${{ if eq(variables['Build.Reason'], 'pullRequest') }}:
            languages: ENU,JPN
        optprof:
          enabled: ${{ parameters.EnableOptProf }}
          ProfilingInputsDropName: $(ProfilingInputsDropName)
          OptimizationInputsLookupMethod: DropPrefix
          DropNamePrefix: OptimizationInputs/$(System.TeamProject)/$(Build.Repository.Name)
          ShouldSkipOptimize: ${{ parameters.ShouldSkipOptimize }}
          AccessToken: $(System.AccessToken)
        mbpresteps:
        - checkout: self
          fetchDepth: 0 # avoid shallow clone so nbgv can do its work.
          clean: true
        - ${{ if parameters.EnableOptProf }}:
          - powershell: Write-Host "##vso[task.setvariable variable=PROFILINGINPUTSDROPNAME]$(azure-pipelines/variables/ProfilingInputsDropName.ps1)"
            displayName: ⚙ Set ProfilingInputsDropName for optprof

      outputParentDirectory: $(Build.ArtifactStagingDirectory)
      outputs:
      - ${{ each artifact_name in parameters.artifact_names }}:
        - ${{ if or(ne(artifact_name, 'testResults'), parameters.RunTests) }}:
          - output: pipelineArtifact
            displayName: 📢 Publish ${{ artifact_name }}-Windows
            targetPath: $(Build.ArtifactStagingDirectory)/${{ artifact_name }}-Windows
            artifactName: ${{ artifact_name }}-Windows
            condition: succeededOrFailed()
      - output: pipelineArtifact
        displayName: 📢 Publish VSInsertion-Windows
        targetPath: $(Build.ArtifactStagingDirectory)/VSInsertion-Windows
        artifactName: VSInsertion-Windows
<<<<<<< HEAD
      - output: pipelineArtifact
        displayName: 📢 Publish LocBin-Windows
        targetPath: $(Build.ArtifactStagingDirectory)/LocBin-Windows
        artifactName: LocBin-Windows
      - output: pipelineArtifact
        displayName: 📢 Publish InsertionOutputs
        targetPath: $(Build.ArtifactStagingDirectory)/InsertionOutputs
        artifactName: InsertionOutputs
        condition: and(succeeded(), ne(variables['Build.Reason'], 'PullRequest'))
      # This is useful when false positives appear so we can copy some of the output into the suppressions file.
      - output: pipelineArtifact
        displayName: 📢 Publish Guardian failures
        targetPath: $(Build.ArtifactStagingDirectory)/guardian_failures_as_suppressions
        artifactName: guardian_failures_as_suppressions
        condition: failed()
=======
      - ${{ if parameters.EnableLocalization }}:
        - output: pipelineArtifact
          displayName: 📢 Publish LocBin-Windows
          targetPath: $(Build.ArtifactStagingDirectory)/LocBin-Windows
          artifactName: LocBin-Windows
>>>>>>> 3dd7fab9
  steps:
  - ${{ if eq(variables['Build.Reason'], 'Schedule') }}:
    - template: schedule-only-steps.yml

  - template: install-dependencies.yml

  - script: dotnet nbgv cloud -ca
    displayName: ⚙ Set build number

  - ${{ if eq(variables['system.collectionId'], '011b8bdf-6d56-4f87-be0d-0092136884d9') }}:
    - template: microbuild.before.yml
      parameters:
<<<<<<< HEAD
        ShouldSkipOptimize: ${{ parameters.ShouldSkipOptimize }}
=======
        EnableLocalization: ${{ parameters.EnableLocalization }}
        EnableOptProf: ${{ parameters.EnableOptProf }}
        IsOptProf: ${{ parameters.IsOptProf }}
        ShouldSkipOptimize: ${{ parameters.ShouldSkipOptimize }}
        RealSign: ${{ parameters.RealSign }}
>>>>>>> 3dd7fab9

  - template: dotnet.yml
    parameters:
      Is1ESPT: ${{ parameters.Is1ESPT }}
      RunTests: ${{ parameters.RunTests }}
      IsOptProf: ${{ parameters.IsOptProf }}

  - ${{ if eq(variables['system.collectionId'], '011b8bdf-6d56-4f87-be0d-0092136884d9') }}:
    - template: microbuild.after.yml
      parameters:
        EnableCompliance: ${{ parameters.EnableCompliance }}
        EnableAPIScan: ${{ parameters.EnableAPIScan }}
<<<<<<< HEAD
    # Repeat this step to scoop up any artifacts that would only be collected after running microbuild.after.yml
    - powershell: azure-pipelines/artifacts/_pipelines.ps1 -ArtifactNameSuffix "-$(Agent.JobName)"
      failOnStderr: true
      displayName: Publish artifacts
      condition: succeededOrFailed()

- job: Linux
  condition: ne(variables['OptProf'], 'true')
  pool: ${{ parameters.linuxPool }}
  ${{ if eq(variables['system.collectionId'], '011b8bdf-6d56-4f87-be0d-0092136884d9') }}:
    templateContext:
      outputParentDirectory: $(Build.ArtifactStagingDirectory)
      outputs:
      - ${{ each artifact_name in parameters.artifact_names }}:
        - output: pipelineArtifact
          displayName: 📢 Publish ${{ artifact_name }}-Linux
          targetPath: $(Build.ArtifactStagingDirectory)/${{ artifact_name }}-Linux
          artifactName: ${{ artifact_name }}-Linux
  steps:
  - checkout: self
    fetchDepth: 0 # avoid shallow clone so nbgv can do its work.
    clean: true
  - template: install-dependencies.yml
  - template: dotnet.yml
    parameters:
      RunTests: ${{ parameters.RunTests }}
  - script: dotnet format --verify-no-changes --no-restore
    displayName: 💅 Verify formatted code
    enabled: false

- job: macOS
  condition: and(${{ parameters.includeMacOS }}, ne(variables['OptProf'], 'true'))
  pool: ${{ parameters.macOSPool }}
  ${{ if eq(variables['system.collectionId'], '011b8bdf-6d56-4f87-be0d-0092136884d9') }}:
    templateContext:
      outputParentDirectory: $(Build.ArtifactStagingDirectory)
      outputs:
      - ${{ each artifact_name in parameters.artifact_names }}:
        - output: pipelineArtifact
          displayName: 📢 Publish ${{ artifact_name }}-macOS
          targetPath: $(Build.ArtifactStagingDirectory)/${{ artifact_name }}-macOS
          artifactName: ${{ artifact_name }}-macOS
  steps:
  - checkout: self
    fetchDepth: 0 # avoid shallow clone so nbgv can do its work.
    clean: true
  - template: install-dependencies.yml
  - template: dotnet.yml
    parameters:
      RunTests: ${{ parameters.RunTests }}

- job: WrapUp
  dependsOn:
  - Windows
  - Linux
  - macOS
  pool: ${{ parameters.windowsPool }} # Use Windows agent because PublishSymbols task requires it (https://github.com/microsoft/azure-pipelines-tasks/issues/13821).
  condition: ne(variables['OptProf'], 'true')
  steps:
  - checkout: self
    fetchDepth: 0 # avoid shallow clone so nbgv can do its work.
    clean: true
  - template: install-dependencies.yml
    parameters:
      initArgs: -NoRestore
  - template: publish-symbols.yml
    parameters:
      includeMacOS: ${{ parameters.includeMacOS }}
  - ${{ if parameters.RunTests }}:
    - template: publish-codecoverage.yml
=======
        EnableOptProf: ${{ parameters.EnableOptProf }}
        IsOptProf: ${{ parameters.IsOptProf }}

  - template: expand-template.yml

- ${{ if not(parameters.IsOptProf) }}:
  - job: Linux
    pool: ${{ parameters.linuxPool }}
    ${{ if eq(variables['system.collectionId'], '011b8bdf-6d56-4f87-be0d-0092136884d9') }}:
      templateContext:
        mb:
          ${{ if parameters.RealSign }}:
            signing:
              enabled: false # enable when building unique artifacts on this agent that must be signed
              signType: real
        outputParentDirectory: $(Build.ArtifactStagingDirectory)
        outputs:
        - ${{ each artifact_name in parameters.artifact_names }}:
          - ${{ if or(ne(artifact_name, 'testResults'), parameters.RunTests) }}:
            - output: pipelineArtifact
              displayName: 📢 Publish ${{ artifact_name }}-Linux
              targetPath: $(Build.ArtifactStagingDirectory)/${{ artifact_name }}-Linux
              artifactName: ${{ artifact_name }}-Linux
    steps:
    - checkout: self
      fetchDepth: 0 # avoid shallow clone so nbgv can do its work.
      clean: true
    - template: install-dependencies.yml
    - template: dotnet.yml
      parameters:
        Is1ESPT: ${{ parameters.Is1ESPT }}
        RunTests: ${{ parameters.RunTests }}
    - script: dotnet format --verify-no-changes --no-restore
      displayName: 💅 Verify formatted code
    - template: expand-template.yml

  - job: macOS
    condition: ${{ parameters.includeMacOS }}
    pool: ${{ parameters.macOSPool }}
    ${{ if eq(variables['system.collectionId'], '011b8bdf-6d56-4f87-be0d-0092136884d9') }}:
      templateContext:
        mb:
          ${{ if parameters.RealSign }}:
            signing:
              enabled: false # enable when building unique artifacts on this agent that must be signed
              signType: real
        outputParentDirectory: $(Build.ArtifactStagingDirectory)
        outputs:
        - ${{ each artifact_name in parameters.artifact_names }}:
          - ${{ if or(ne(artifact_name, 'testResults'), parameters.RunTests) }}:
            - output: pipelineArtifact
              displayName: 📢 Publish ${{ artifact_name }}-macOS
              targetPath: $(Build.ArtifactStagingDirectory)/${{ artifact_name }}-macOS
              artifactName: ${{ artifact_name }}-macOS
    steps:
    - checkout: self
      fetchDepth: 0 # avoid shallow clone so nbgv can do its work.
      clean: true
    - template: install-dependencies.yml
    - template: dotnet.yml
      parameters:
        Is1ESPT: ${{ parameters.Is1ESPT }}
        RunTests: ${{ parameters.RunTests }}
    - template: expand-template.yml

  - job: WrapUp
    dependsOn:
    - Windows
    - Linux
    - macOS
    pool: ${{ parameters.windowsPool }} # Use Windows agent because PublishSymbols task requires it (https://github.com/microsoft/azure-pipelines-tasks/issues/13821).
    condition: succeededOrFailed()
    steps:
    - checkout: self
      fetchDepth: 0 # avoid shallow clone so nbgv can do its work.
      clean: true
    - template: install-dependencies.yml
      parameters:
        initArgs: -NoRestore
    - template: publish-symbols.yml
>>>>>>> 3dd7fab9
      parameters:
        includeMacOS: ${{ parameters.includeMacOS }}
    - ${{ if parameters.RunTests }}:
      - template: publish-codecoverage.yml
        parameters:
          includeMacOS: ${{ parameters.includeMacOS }}<|MERGE_RESOLUTION|>--- conflicted
+++ resolved
@@ -16,12 +16,11 @@
   type: object
   default:
     vmImage: macOS-12
-- name: ShouldSkipOptimize
 - name: includeMacOS
   type: boolean
 - name: EnableOptProf
   type: boolean
-  default: false
+  default: true
 - name: IsOptProf
   type: boolean
   default: false
@@ -33,7 +32,7 @@
   default: true
 - name: EnableLocalization
   type: boolean
-  default: false
+  default: true
 - name: EnableCompliance
   type: boolean
   default: false
@@ -104,29 +103,11 @@
         displayName: 📢 Publish VSInsertion-Windows
         targetPath: $(Build.ArtifactStagingDirectory)/VSInsertion-Windows
         artifactName: VSInsertion-Windows
-<<<<<<< HEAD
-      - output: pipelineArtifact
-        displayName: 📢 Publish LocBin-Windows
-        targetPath: $(Build.ArtifactStagingDirectory)/LocBin-Windows
-        artifactName: LocBin-Windows
-      - output: pipelineArtifact
-        displayName: 📢 Publish InsertionOutputs
-        targetPath: $(Build.ArtifactStagingDirectory)/InsertionOutputs
-        artifactName: InsertionOutputs
-        condition: and(succeeded(), ne(variables['Build.Reason'], 'PullRequest'))
-      # This is useful when false positives appear so we can copy some of the output into the suppressions file.
-      - output: pipelineArtifact
-        displayName: 📢 Publish Guardian failures
-        targetPath: $(Build.ArtifactStagingDirectory)/guardian_failures_as_suppressions
-        artifactName: guardian_failures_as_suppressions
-        condition: failed()
-=======
       - ${{ if parameters.EnableLocalization }}:
         - output: pipelineArtifact
           displayName: 📢 Publish LocBin-Windows
           targetPath: $(Build.ArtifactStagingDirectory)/LocBin-Windows
           artifactName: LocBin-Windows
->>>>>>> 3dd7fab9
   steps:
   - ${{ if eq(variables['Build.Reason'], 'Schedule') }}:
     - template: schedule-only-steps.yml
@@ -139,15 +120,11 @@
   - ${{ if eq(variables['system.collectionId'], '011b8bdf-6d56-4f87-be0d-0092136884d9') }}:
     - template: microbuild.before.yml
       parameters:
-<<<<<<< HEAD
-        ShouldSkipOptimize: ${{ parameters.ShouldSkipOptimize }}
-=======
         EnableLocalization: ${{ parameters.EnableLocalization }}
         EnableOptProf: ${{ parameters.EnableOptProf }}
         IsOptProf: ${{ parameters.IsOptProf }}
         ShouldSkipOptimize: ${{ parameters.ShouldSkipOptimize }}
         RealSign: ${{ parameters.RealSign }}
->>>>>>> 3dd7fab9
 
   - template: dotnet.yml
     parameters:
@@ -160,82 +137,8 @@
       parameters:
         EnableCompliance: ${{ parameters.EnableCompliance }}
         EnableAPIScan: ${{ parameters.EnableAPIScan }}
-<<<<<<< HEAD
-    # Repeat this step to scoop up any artifacts that would only be collected after running microbuild.after.yml
-    - powershell: azure-pipelines/artifacts/_pipelines.ps1 -ArtifactNameSuffix "-$(Agent.JobName)"
-      failOnStderr: true
-      displayName: Publish artifacts
-      condition: succeededOrFailed()
-
-- job: Linux
-  condition: ne(variables['OptProf'], 'true')
-  pool: ${{ parameters.linuxPool }}
-  ${{ if eq(variables['system.collectionId'], '011b8bdf-6d56-4f87-be0d-0092136884d9') }}:
-    templateContext:
-      outputParentDirectory: $(Build.ArtifactStagingDirectory)
-      outputs:
-      - ${{ each artifact_name in parameters.artifact_names }}:
-        - output: pipelineArtifact
-          displayName: 📢 Publish ${{ artifact_name }}-Linux
-          targetPath: $(Build.ArtifactStagingDirectory)/${{ artifact_name }}-Linux
-          artifactName: ${{ artifact_name }}-Linux
-  steps:
-  - checkout: self
-    fetchDepth: 0 # avoid shallow clone so nbgv can do its work.
-    clean: true
-  - template: install-dependencies.yml
-  - template: dotnet.yml
-    parameters:
-      RunTests: ${{ parameters.RunTests }}
-  - script: dotnet format --verify-no-changes --no-restore
-    displayName: 💅 Verify formatted code
-    enabled: false
-
-- job: macOS
-  condition: and(${{ parameters.includeMacOS }}, ne(variables['OptProf'], 'true'))
-  pool: ${{ parameters.macOSPool }}
-  ${{ if eq(variables['system.collectionId'], '011b8bdf-6d56-4f87-be0d-0092136884d9') }}:
-    templateContext:
-      outputParentDirectory: $(Build.ArtifactStagingDirectory)
-      outputs:
-      - ${{ each artifact_name in parameters.artifact_names }}:
-        - output: pipelineArtifact
-          displayName: 📢 Publish ${{ artifact_name }}-macOS
-          targetPath: $(Build.ArtifactStagingDirectory)/${{ artifact_name }}-macOS
-          artifactName: ${{ artifact_name }}-macOS
-  steps:
-  - checkout: self
-    fetchDepth: 0 # avoid shallow clone so nbgv can do its work.
-    clean: true
-  - template: install-dependencies.yml
-  - template: dotnet.yml
-    parameters:
-      RunTests: ${{ parameters.RunTests }}
-
-- job: WrapUp
-  dependsOn:
-  - Windows
-  - Linux
-  - macOS
-  pool: ${{ parameters.windowsPool }} # Use Windows agent because PublishSymbols task requires it (https://github.com/microsoft/azure-pipelines-tasks/issues/13821).
-  condition: ne(variables['OptProf'], 'true')
-  steps:
-  - checkout: self
-    fetchDepth: 0 # avoid shallow clone so nbgv can do its work.
-    clean: true
-  - template: install-dependencies.yml
-    parameters:
-      initArgs: -NoRestore
-  - template: publish-symbols.yml
-    parameters:
-      includeMacOS: ${{ parameters.includeMacOS }}
-  - ${{ if parameters.RunTests }}:
-    - template: publish-codecoverage.yml
-=======
         EnableOptProf: ${{ parameters.EnableOptProf }}
         IsOptProf: ${{ parameters.IsOptProf }}
-
-  - template: expand-template.yml
 
 - ${{ if not(parameters.IsOptProf) }}:
   - job: Linux
@@ -266,7 +169,6 @@
         RunTests: ${{ parameters.RunTests }}
     - script: dotnet format --verify-no-changes --no-restore
       displayName: 💅 Verify formatted code
-    - template: expand-template.yml
 
   - job: macOS
     condition: ${{ parameters.includeMacOS }}
@@ -295,7 +197,6 @@
       parameters:
         Is1ESPT: ${{ parameters.Is1ESPT }}
         RunTests: ${{ parameters.RunTests }}
-    - template: expand-template.yml
 
   - job: WrapUp
     dependsOn:
@@ -312,7 +213,6 @@
       parameters:
         initArgs: -NoRestore
     - template: publish-symbols.yml
->>>>>>> 3dd7fab9
       parameters:
         includeMacOS: ${{ parameters.includeMacOS }}
     - ${{ if parameters.RunTests }}:

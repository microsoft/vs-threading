parameters:
- name: windowsPool
  type: object
  default:
    vmImage: windows-2022
<<<<<<< HEAD
- name: ShouldSkipOptimize
=======
- name: linuxPool
  type: object
  default:
    vmImage: ubuntu-20.04
- name: macOSPool
  type: object
  default:
    vmImage: macOS-12
>>>>>>> 9f902a1a
- name: includeMacOS
  type: boolean
- name: RunTests
  type: boolean
  default: true
- name: EnableCompliance
  type: boolean
  default: false
- name: EnableAPIScan
  type: boolean
  default: false
- name: artifact_names
  type: object
  default:
  - build_logs
  - coverageResults
  - deployables
  - projectAssetsJson
  - symbols
  - testResults
  - test_symbols
  - Variables

jobs:
- job: Windows
  pool: ${{ parameters.windowsPool }}
  timeoutInMinutes: 180 # Give plenty of time due to real signing
  variables:
  - ${{ if eq(variables['system.collectionId'], '011b8bdf-6d56-4f87-be0d-0092136884d9') }}:
    # https://dev.azure.com/devdiv/DevDiv/_wiki/wikis/DevDiv.wiki/25351/APIScan-step-by-step-guide-to-setting-up-a-Pipeline
    - group: VSCloudServices-APIScan # Expected to provide ApiScanClientId, ApiScanSecret, ApiScanTenant
  ${{ if eq(variables['system.collectionId'], '011b8bdf-6d56-4f87-be0d-0092136884d9') }}:
    templateContext:
      outputParentDirectory: $(Build.ArtifactStagingDirectory)
      outputs:
      - ${{ each artifact_name in parameters.artifact_names }}:
        - output: pipelineArtifact
          displayName: 📢 Publish ${{ artifact_name }}-Windows
          targetPath: $(Build.ArtifactStagingDirectory)/${{ artifact_name }}-Windows
          artifactName: ${{ artifact_name }}-Windows
      - output: pipelineArtifact
        displayName: 📢 Publish VSInsertion-Windows
        targetPath: $(Build.ArtifactStagingDirectory)/VSInsertion-Windows
        artifactName: VSInsertion-Windows
      # This is useful when false positives appear so we can copy some of the output into the suppressions file.
      - output: pipelineArtifact
        displayName: 📢 Publish Guardian failures
        targetPath: $(Build.ArtifactStagingDirectory)/guardian_failures_as_suppressions
        artifactName: guardian_failures_as_suppressions
        condition: failed()
  steps:
  - checkout: self
    fetchDepth: 0 # avoid shallow clone so nbgv can do its work.
    clean: true

  - ${{ if eq(variables['Build.Reason'], 'Schedule') }}:
    - template: schedule-only-steps.yml

  - template: install-dependencies.yml

  - script: dotnet nbgv cloud -ca
    displayName: ⚙ Set build number

  - ${{ if eq(variables['system.collectionId'], '011b8bdf-6d56-4f87-be0d-0092136884d9') }}:
    - template: microbuild.before.yml
      parameters:
        ShouldSkipOptimize: ${{ parameters.ShouldSkipOptimize }}

  - template: dotnet.yml
    parameters:
      RunTests: ${{ parameters.RunTests }}

  - ${{ if eq(variables['system.collectionId'], '011b8bdf-6d56-4f87-be0d-0092136884d9') }}:
    - template: microbuild.after.yml
      parameters:
        EnableCompliance: ${{ parameters.EnableCompliance }}
        EnableAPIScan: ${{ parameters.EnableAPIScan }}
    # Repeat this step to scoop up any artifacts that would only be collected after running microbuild.after.yml
    - powershell: azure-pipelines/artifacts/_pipelines.ps1 -ArtifactNameSuffix "-$(Agent.JobName)"
      failOnStderr: true
      displayName: Publish artifacts
      condition: succeededOrFailed()

- job: Linux
<<<<<<< HEAD
  condition: ne(variables['OptProf'], 'true')
  pool:
    vmImage: Ubuntu 20.04
=======
  pool: ${{ parameters.linuxPool }}
  ${{ if eq(variables['system.collectionId'], '011b8bdf-6d56-4f87-be0d-0092136884d9') }}:
    templateContext:
      outputParentDirectory: $(Build.ArtifactStagingDirectory)
      outputs:
      - ${{ each artifact_name in parameters.artifact_names }}:
        - output: pipelineArtifact
          displayName: 📢 Publish ${{ artifact_name }}-Linux
          targetPath: $(Build.ArtifactStagingDirectory)/${{ artifact_name }}-Linux
          artifactName: ${{ artifact_name }}-Linux
>>>>>>> 9f902a1a
  steps:
  - checkout: self
    fetchDepth: 0 # avoid shallow clone so nbgv can do its work.
    clean: true
  - template: install-dependencies.yml
  - template: dotnet.yml
    parameters:
      RunTests: ${{ parameters.RunTests }}
  - script: dotnet format --verify-no-changes --no-restore
    displayName: 💅 Verify formatted code
    enabled: false

- job: macOS
<<<<<<< HEAD
  condition: and(${{ parameters.includeMacOS }}, ne(variables['OptProf'], 'true'))
  pool:
    vmImage: macOS-12
=======
  condition: ${{ parameters.includeMacOS }}
  pool: ${{ parameters.macOSPool }}
  ${{ if eq(variables['system.collectionId'], '011b8bdf-6d56-4f87-be0d-0092136884d9') }}:
    templateContext:
      outputParentDirectory: $(Build.ArtifactStagingDirectory)
      outputs:
      - ${{ each artifact_name in parameters.artifact_names }}:
        - output: pipelineArtifact
          displayName: 📢 Publish ${{ artifact_name }}-macOS
          targetPath: $(Build.ArtifactStagingDirectory)/${{ artifact_name }}-macOS
          artifactName: ${{ artifact_name }}-macOS
>>>>>>> 9f902a1a
  steps:
  - checkout: self
    fetchDepth: 0 # avoid shallow clone so nbgv can do its work.
    clean: true
  - template: install-dependencies.yml
  - template: dotnet.yml
    parameters:
      RunTests: ${{ parameters.RunTests }}

- job: WrapUp
  dependsOn:
  - Windows
  - Linux
  - macOS
  pool: ${{ parameters.windowsPool }} # Use Windows agent because PublishSymbols task requires it (https://github.com/microsoft/azure-pipelines-tasks/issues/13821).
  condition: ne(variables['OptProf'], 'true')
  steps:
  - checkout: self
    fetchDepth: 0 # avoid shallow clone so nbgv can do its work.
    clean: true
  - template: install-dependencies.yml
    parameters:
      initArgs: -NoRestore
  - template: publish-symbols.yml
    parameters:
      includeMacOS: ${{ parameters.includeMacOS }}
  - ${{ if parameters.RunTests }}:
    - template: publish-codecoverage.yml
      parameters:
        includeMacOS: ${{ parameters.includeMacOS }}<|MERGE_RESOLUTION|>--- conflicted
+++ resolved
@@ -3,9 +3,6 @@
   type: object
   default:
     vmImage: windows-2022
-<<<<<<< HEAD
-- name: ShouldSkipOptimize
-=======
 - name: linuxPool
   type: object
   default:
@@ -14,7 +11,7 @@
   type: object
   default:
     vmImage: macOS-12
->>>>>>> 9f902a1a
+- name: ShouldSkipOptimize
 - name: includeMacOS
   type: boolean
 - name: RunTests
@@ -99,11 +96,7 @@
       condition: succeededOrFailed()
 
 - job: Linux
-<<<<<<< HEAD
   condition: ne(variables['OptProf'], 'true')
-  pool:
-    vmImage: Ubuntu 20.04
-=======
   pool: ${{ parameters.linuxPool }}
   ${{ if eq(variables['system.collectionId'], '011b8bdf-6d56-4f87-be0d-0092136884d9') }}:
     templateContext:
@@ -114,7 +107,6 @@
           displayName: 📢 Publish ${{ artifact_name }}-Linux
           targetPath: $(Build.ArtifactStagingDirectory)/${{ artifact_name }}-Linux
           artifactName: ${{ artifact_name }}-Linux
->>>>>>> 9f902a1a
   steps:
   - checkout: self
     fetchDepth: 0 # avoid shallow clone so nbgv can do its work.
@@ -128,12 +120,7 @@
     enabled: false
 
 - job: macOS
-<<<<<<< HEAD
   condition: and(${{ parameters.includeMacOS }}, ne(variables['OptProf'], 'true'))
-  pool:
-    vmImage: macOS-12
-=======
-  condition: ${{ parameters.includeMacOS }}
   pool: ${{ parameters.macOSPool }}
   ${{ if eq(variables['system.collectionId'], '011b8bdf-6d56-4f87-be0d-0092136884d9') }}:
     templateContext:
@@ -144,7 +131,6 @@
           displayName: 📢 Publish ${{ artifact_name }}-macOS
           targetPath: $(Build.ArtifactStagingDirectory)/${{ artifact_name }}-macOS
           artifactName: ${{ artifact_name }}-macOS
->>>>>>> 9f902a1a
   steps:
   - checkout: self
     fetchDepth: 0 # avoid shallow clone so nbgv can do its work.

parameters:
- name: Is1ESPT
  type: boolean
- name: RealSign
  type: boolean
  default: false
- name: windowsPool
  type: object
  default:
    vmImage: windows-2022
- name: linuxPool
  type: object
  default:
    vmImage: ubuntu-20.04
- name: macOSPool
  type: object
  default:
    vmImage: macOS-12
- name: EnableLinuxBuild
  type: boolean
  default: true
- name: EnableMacOSBuild
  type: boolean
  default: true
- name: EnableOptProf
  type: boolean
  default: true
- name: IsOptProf
  type: boolean
  default: false
- name: ShouldSkipOptimize
  type: boolean
  default: false
- name: RunTests
  type: boolean
  default: true
- name: EnableLocalization
  type: boolean
  default: true
- name: EnableCompliance
  type: boolean
  default: false
- name: EnableAPIScan
  type: boolean
  default: false
- name: EnableDotNetFormatCheck
  type: boolean
  default: true
- name: artifact_names
  type: object
  default:
  - build_logs
  - coverageResults
  - deployables
  - projectAssetsJson
  - symbols
  - testResults
  - test_symbols
  - Variables

jobs:
- job: Windows
  pool: ${{ parameters.windowsPool }}
  timeoutInMinutes: 180 # Give plenty of time due to real signing
  variables:
  - ${{ if eq(variables['system.collectionId'], '011b8bdf-6d56-4f87-be0d-0092136884d9') }}:
    # https://dev.azure.com/devdiv/DevDiv/_wiki/wikis/DevDiv.wiki/25351/APIScan-step-by-step-guide-to-setting-up-a-Pipeline
    - group: VSCloudServices-APIScan # Expected to provide ApiScanClientId, ApiScanSecret, ApiScanTenant
  ${{ if eq(variables['system.collectionId'], '011b8bdf-6d56-4f87-be0d-0092136884d9') }}:
    templateContext:
      mb:
        signing:
          enabled: true
          zipSources: false
          ${{ if parameters.RealSign }}:
            signType: real
          ${{ else }}:
            signType: test
        sbom:
          enabled: true
        localization:
          enabled: ${{ parameters.EnableLocalization }}
          ${{ if eq(variables['Build.Reason'], 'pullRequest') }}:
            languages: ENU,JPN
        optprof:
          enabled: ${{ parameters.EnableOptProf }}
          ProfilingInputsDropName: $(ProfilingInputsDropName)
          OptimizationInputsLookupMethod: DropPrefix
          DropNamePrefix: OptimizationInputs/$(System.TeamProject)/$(Build.Repository.Name)
          ShouldSkipOptimize: ${{ parameters.ShouldSkipOptimize }}
          AccessToken: $(System.AccessToken)
        mbpresteps:
        - checkout: self
          fetchDepth: 0 # avoid shallow clone so nbgv can do its work.
          clean: true
        - ${{ if parameters.EnableOptProf }}:
          - powershell: Write-Host "##vso[task.setvariable variable=PROFILINGINPUTSDROPNAME]$(azure-pipelines/variables/ProfilingInputsDropName.ps1)"
            displayName: ⚙ Set ProfilingInputsDropName for optprof

      outputParentDirectory: $(Build.ArtifactStagingDirectory)
      outputs:
      - ${{ each artifact_name in parameters.artifact_names }}:
        - ${{ if or(ne(artifact_name, 'testResults'), parameters.RunTests) }}:
          - output: pipelineArtifact
            displayName: 📢 Publish ${{ artifact_name }}-Windows
            targetPath: $(Build.ArtifactStagingDirectory)/${{ artifact_name }}-Windows
            artifactName: ${{ artifact_name }}-Windows
            condition: succeededOrFailed()
      - output: pipelineArtifact
        displayName: 📢 Publish VSInsertion-Windows
        targetPath: $(Build.ArtifactStagingDirectory)/VSInsertion-Windows
        artifactName: VSInsertion-Windows
      - ${{ if parameters.EnableLocalization }}:
        - output: pipelineArtifact
          displayName: 📢 Publish LocBin-Windows
          targetPath: $(Build.ArtifactStagingDirectory)/LocBin-Windows
          artifactName: LocBin-Windows
  steps:
  - ${{ if eq(variables['Build.Reason'], 'Schedule') }}:
    - template: schedule-only-steps.yml

  - template: install-dependencies.yml

  - script: dotnet nbgv cloud -ca
    displayName: ⚙ Set build number

  - ${{ if eq(variables['system.collectionId'], '011b8bdf-6d56-4f87-be0d-0092136884d9') }}:
    - template: microbuild.before.yml
      parameters:
        EnableLocalization: ${{ parameters.EnableLocalization }}
        EnableOptProf: ${{ parameters.EnableOptProf }}
        IsOptProf: ${{ parameters.IsOptProf }}
        ShouldSkipOptimize: ${{ parameters.ShouldSkipOptimize }}
        RealSign: ${{ parameters.RealSign }}

  - template: dotnet.yml
    parameters:
      Is1ESPT: ${{ parameters.Is1ESPT }}
      RunTests: ${{ parameters.RunTests }}
      IsOptProf: ${{ parameters.IsOptProf }}

  - ${{ if and(parameters.EnableDotNetFormatCheck, not(parameters.EnableLinuxBuild)) }}:
    - script: dotnet format --verify-no-changes --no-restore
      displayName: 💅 Verify formatted code

  - ${{ if eq(variables['system.collectionId'], '011b8bdf-6d56-4f87-be0d-0092136884d9') }}:
    - template: microbuild.after.yml
      parameters:
        EnableCompliance: ${{ parameters.EnableCompliance }}
        EnableAPIScan: ${{ parameters.EnableAPIScan }}
        EnableOptProf: ${{ parameters.EnableOptProf }}
        IsOptProf: ${{ parameters.IsOptProf }}

- ${{ if not(parameters.IsOptProf) }}:
<<<<<<< HEAD
  - job: Linux
    pool: ${{ parameters.linuxPool }}
    ${{ if eq(variables['system.collectionId'], '011b8bdf-6d56-4f87-be0d-0092136884d9') }}:
      templateContext:
        mb:
          ${{ if parameters.RealSign }}:
            signing:
              enabled: false # enable when building unique artifacts on this agent that must be signed
              signType: real
        outputParentDirectory: $(Build.ArtifactStagingDirectory)
        outputs:
        - ${{ each artifact_name in parameters.artifact_names }}:
          - ${{ if or(ne(artifact_name, 'testResults'), parameters.RunTests) }}:
            - output: pipelineArtifact
              displayName: 📢 Publish ${{ artifact_name }}-Linux
              targetPath: $(Build.ArtifactStagingDirectory)/${{ artifact_name }}-Linux
              artifactName: ${{ artifact_name }}-Linux
    steps:
    - checkout: self
      fetchDepth: 0 # avoid shallow clone so nbgv can do its work.
      clean: true
    - template: install-dependencies.yml
    - template: dotnet.yml
      parameters:
        Is1ESPT: ${{ parameters.Is1ESPT }}
        RunTests: ${{ parameters.RunTests }}
    - script: dotnet format --verify-no-changes --no-restore
      displayName: 💅 Verify formatted code
      enabled: false # enable when we get this to pass

  - job: macOS
    condition: ${{ parameters.includeMacOS }}
    pool: ${{ parameters.macOSPool }}
    ${{ if eq(variables['system.collectionId'], '011b8bdf-6d56-4f87-be0d-0092136884d9') }}:
      templateContext:
        mb:
          ${{ if parameters.RealSign }}:
            signing:
              enabled: false # enable when building unique artifacts on this agent that must be signed
              signType: real
        outputParentDirectory: $(Build.ArtifactStagingDirectory)
        outputs:
        - ${{ each artifact_name in parameters.artifact_names }}:
          - ${{ if or(ne(artifact_name, 'testResults'), parameters.RunTests) }}:
            - output: pipelineArtifact
              displayName: 📢 Publish ${{ artifact_name }}-macOS
              targetPath: $(Build.ArtifactStagingDirectory)/${{ artifact_name }}-macOS
              artifactName: ${{ artifact_name }}-macOS
    steps:
    - checkout: self
      fetchDepth: 0 # avoid shallow clone so nbgv can do its work.
      clean: true
    - template: install-dependencies.yml
    - template: dotnet.yml
      parameters:
        Is1ESPT: ${{ parameters.Is1ESPT }}
        RunTests: ${{ parameters.RunTests }}
=======
  - ${{ if parameters.EnableLinuxBuild }}:
    - job: Linux
      pool: ${{ parameters.linuxPool }}
      ${{ if eq(variables['system.collectionId'], '011b8bdf-6d56-4f87-be0d-0092136884d9') }}:
        templateContext:
          mb:
            ${{ if parameters.RealSign }}:
              signing:
                enabled: false # enable when building unique artifacts on this agent that must be signed
                signType: real
          outputParentDirectory: $(Build.ArtifactStagingDirectory)
          outputs:
          - ${{ each artifact_name in parameters.artifact_names }}:
            - ${{ if or(ne(artifact_name, 'testResults'), parameters.RunTests) }}:
              - output: pipelineArtifact
                displayName: 📢 Publish ${{ artifact_name }}-Linux
                targetPath: $(Build.ArtifactStagingDirectory)/${{ artifact_name }}-Linux
                artifactName: ${{ artifact_name }}-Linux
                condition: succeededOrFailed()
      steps:
      - checkout: self
        fetchDepth: 0 # avoid shallow clone so nbgv can do its work.
        clean: true
      - template: install-dependencies.yml
      - template: dotnet.yml
        parameters:
          Is1ESPT: ${{ parameters.Is1ESPT }}
          RunTests: ${{ parameters.RunTests }}
      - ${{ if parameters.EnableDotNetFormatCheck }}:
        - script: dotnet format --verify-no-changes --no-restore
          displayName: 💅 Verify formatted code
      - template: expand-template.yml

  - ${{ if parameters.EnableMacOSBuild }}:
    - job: macOS
      pool: ${{ parameters.macOSPool }}
      ${{ if eq(variables['system.collectionId'], '011b8bdf-6d56-4f87-be0d-0092136884d9') }}:
        templateContext:
          mb:
            ${{ if parameters.RealSign }}:
              signing:
                enabled: false # enable when building unique artifacts on this agent that must be signed
                signType: real
          outputParentDirectory: $(Build.ArtifactStagingDirectory)
          outputs:
          - ${{ each artifact_name in parameters.artifact_names }}:
            - ${{ if or(ne(artifact_name, 'testResults'), parameters.RunTests) }}:
              - output: pipelineArtifact
                displayName: 📢 Publish ${{ artifact_name }}-macOS
                targetPath: $(Build.ArtifactStagingDirectory)/${{ artifact_name }}-macOS
                artifactName: ${{ artifact_name }}-macOS
                condition: succeededOrFailed()
      steps:
      - checkout: self
        fetchDepth: 0 # avoid shallow clone so nbgv can do its work.
        clean: true
      - template: install-dependencies.yml
      - template: dotnet.yml
        parameters:
          Is1ESPT: ${{ parameters.Is1ESPT }}
          RunTests: ${{ parameters.RunTests }}
      - template: expand-template.yml
>>>>>>> 214c0486

  - job: WrapUp
    dependsOn:
    - Windows
    - ${{ if parameters.EnableLinuxBuild }}:
      - Linux
    - ${{ if parameters.EnableMacOSBuild }}:
      - macOS
    pool: ${{ parameters.windowsPool }} # Use Windows agent because PublishSymbols task requires it (https://github.com/microsoft/azure-pipelines-tasks/issues/13821).
    condition: succeededOrFailed()
    steps:
    - checkout: self
      fetchDepth: 0 # avoid shallow clone so nbgv can do its work.
      clean: true
    - template: install-dependencies.yml
      parameters:
        initArgs: -NoRestore
    - template: publish-symbols.yml
      parameters:
        EnableLinuxBuild: ${{ parameters.EnableLinuxBuild }}
        EnableMacOSBuild: ${{ parameters.EnableMacOSBuild }}
    - ${{ if parameters.RunTests }}:
      - template: publish-codecoverage.yml
        parameters:
          EnableLinuxBuild: ${{ parameters.EnableLinuxBuild }}
          EnableMacOSBuild: ${{ parameters.EnableMacOSBuild }}<|MERGE_RESOLUTION|>--- conflicted
+++ resolved
@@ -45,7 +45,7 @@
   default: false
 - name: EnableDotNetFormatCheck
   type: boolean
-  default: true
+  default: false # enable when we get it to pass
 - name: artifact_names
   type: object
   default:
@@ -152,65 +152,6 @@
         IsOptProf: ${{ parameters.IsOptProf }}
 
 - ${{ if not(parameters.IsOptProf) }}:
-<<<<<<< HEAD
-  - job: Linux
-    pool: ${{ parameters.linuxPool }}
-    ${{ if eq(variables['system.collectionId'], '011b8bdf-6d56-4f87-be0d-0092136884d9') }}:
-      templateContext:
-        mb:
-          ${{ if parameters.RealSign }}:
-            signing:
-              enabled: false # enable when building unique artifacts on this agent that must be signed
-              signType: real
-        outputParentDirectory: $(Build.ArtifactStagingDirectory)
-        outputs:
-        - ${{ each artifact_name in parameters.artifact_names }}:
-          - ${{ if or(ne(artifact_name, 'testResults'), parameters.RunTests) }}:
-            - output: pipelineArtifact
-              displayName: 📢 Publish ${{ artifact_name }}-Linux
-              targetPath: $(Build.ArtifactStagingDirectory)/${{ artifact_name }}-Linux
-              artifactName: ${{ artifact_name }}-Linux
-    steps:
-    - checkout: self
-      fetchDepth: 0 # avoid shallow clone so nbgv can do its work.
-      clean: true
-    - template: install-dependencies.yml
-    - template: dotnet.yml
-      parameters:
-        Is1ESPT: ${{ parameters.Is1ESPT }}
-        RunTests: ${{ parameters.RunTests }}
-    - script: dotnet format --verify-no-changes --no-restore
-      displayName: 💅 Verify formatted code
-      enabled: false # enable when we get this to pass
-
-  - job: macOS
-    condition: ${{ parameters.includeMacOS }}
-    pool: ${{ parameters.macOSPool }}
-    ${{ if eq(variables['system.collectionId'], '011b8bdf-6d56-4f87-be0d-0092136884d9') }}:
-      templateContext:
-        mb:
-          ${{ if parameters.RealSign }}:
-            signing:
-              enabled: false # enable when building unique artifacts on this agent that must be signed
-              signType: real
-        outputParentDirectory: $(Build.ArtifactStagingDirectory)
-        outputs:
-        - ${{ each artifact_name in parameters.artifact_names }}:
-          - ${{ if or(ne(artifact_name, 'testResults'), parameters.RunTests) }}:
-            - output: pipelineArtifact
-              displayName: 📢 Publish ${{ artifact_name }}-macOS
-              targetPath: $(Build.ArtifactStagingDirectory)/${{ artifact_name }}-macOS
-              artifactName: ${{ artifact_name }}-macOS
-    steps:
-    - checkout: self
-      fetchDepth: 0 # avoid shallow clone so nbgv can do its work.
-      clean: true
-    - template: install-dependencies.yml
-    - template: dotnet.yml
-      parameters:
-        Is1ESPT: ${{ parameters.Is1ESPT }}
-        RunTests: ${{ parameters.RunTests }}
-=======
   - ${{ if parameters.EnableLinuxBuild }}:
     - job: Linux
       pool: ${{ parameters.linuxPool }}
@@ -242,7 +183,6 @@
       - ${{ if parameters.EnableDotNetFormatCheck }}:
         - script: dotnet format --verify-no-changes --no-restore
           displayName: 💅 Verify formatted code
-      - template: expand-template.yml
 
   - ${{ if parameters.EnableMacOSBuild }}:
     - job: macOS
@@ -272,8 +212,6 @@
         parameters:
           Is1ESPT: ${{ parameters.Is1ESPT }}
           RunTests: ${{ parameters.RunTests }}
-      - template: expand-template.yml
->>>>>>> 214c0486
 
   - job: WrapUp
     dependsOn:

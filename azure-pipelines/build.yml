parameters:
##### The following parameters are not set by other YAML files that import this one,
##### but we use parameters because they support rich types and defaults.
##### Feel free to adjust their default value as needed.

# Whether this repo uses OptProf to optimize the built binaries.
- name: EnableOptProf
  type: boolean
  default: false
# Whether this repo is localized.
- name: EnableLocalization
  type: boolean
  default: false
# Whether to run `dotnet format` as part of the build to ensure code style consistency.
# This is just one of a a few mechanisms to enforce code style consistency.
- name: EnableDotNetFormatCheck
  type: boolean
  default: true
# This lists the names of the artifacts that will be published *from every OS build agent*.
# Any new azure-pipelines/artifacts/*.ps1 script needs to be added to this list.
# If an artifact is only generated or collected on one OS, it should NOT be listed here,
# but should be manually added to the `outputs:` field in the appropriate OS job.
- name: artifact_names
  type: object
  default:
    - build_logs
    - coverageResults
    - deployables
    - projectAssetsJson
    - symbols
    - testResults
    - test_symbols
    - Variables
# The Enable*Build parameters turn non-Windows agents on or off.
# Their default value should be based on whether the build and tests are expected/required to pass on that platform.
# Callers (e.g. Official.yml) *may* expose these parameters at queue-time in order to turn OFF optional agents.
- name: EnableLinuxBuild
  type: boolean
  default: true
- name: EnableMacOSBuild
  type: boolean
  default: true

##### 👆🏼 You MAY change the defaults above.
##### 👇🏼 You should NOT change the defaults below.

##### The following parameters are expected to be set by other YAML files that import this one.
##### Those without defaults require explicit values to be provided by our importers.

# Indicates whether the entrypoint file is 1ESPT compliant. Use this parameter to switch between publish tasks to fit 1ES or non-1ES needs.
- name: Is1ESPT
  type: boolean
<<<<<<< HEAD
  default: true
- name: IsOptProf
=======

- name: RealSign
>>>>>>> caf95ea5
  type: boolean
  default: false

# Whether this particular run is an OptProf profiling run.
# This is used to skip unit tests and other non-essential work to improve reliability of the OptProf pipeline.
- name: IsOptProf
  type: boolean
  default: false

- name: RunTests
  type: boolean
  default: true
<<<<<<< HEAD
- name: EnableLocalization
  type: boolean
  default: true
- name: EnableCompliance
  type: boolean
  default: false
=======

>>>>>>> caf95ea5
- name: EnableAPIScan
  type: boolean
  default: false

# This parameter exists to provide a workaround to get a build out even when no OptProf profiling outputs can be found.
# Entrypoint yaml files like official.yml should expose this as a queue-time setting when EnableOptProf is true in this file.
# The OptProf.yml entrypoint sets this parameter to true so that collecting profile data isn't blocked by a prior lack of profile data.
- name: ShouldSkipOptimize
  type: boolean
<<<<<<< HEAD
  default: false # enable when we get it to pass
- name: artifact_names
=======
  default: false

# The pool parameters are set to defaults that work in the azure-public AzDO account.
# They are overridden by callers for the devdiv AzDO account to use 1ES compliant pools.
- name: windowsPool
  type: object
  default:
    vmImage: windows-2022
- name: linuxPool
>>>>>>> caf95ea5
  type: object
  default:
    vmImage: ubuntu-20.04
- name: macOSPool
  type: object
  default:
    vmImage: macOS-12

jobs:
- job: Windows
  pool: ${{ parameters.windowsPool }}
  timeoutInMinutes: 180 # Give plenty of time due to real signing
  ${{ if eq(variables['system.collectionId'], '011b8bdf-6d56-4f87-be0d-0092136884d9') }}:
    templateContext:
      mb:
        signing:
          enabled: true
          zipSources: false
          ${{ if parameters.RealSign }}:
            signType: real
          ${{ else }}:
            signType: test
        sbom:
          enabled: true
        localization:
          enabled: ${{ parameters.EnableLocalization }}
          ${{ if eq(variables['Build.Reason'], 'pullRequest') }}:
            languages: ENU,JPN
        optprof:
          enabled: ${{ parameters.EnableOptProf }}
          ProfilingInputsDropName: $(ProfilingInputsDropName)
          OptimizationInputsLookupMethod: DropPrefix
          DropNamePrefix: OptimizationInputs/$(System.TeamProject)/$(Build.Repository.Name)
          ShouldSkipOptimize: ${{ parameters.ShouldSkipOptimize }}
          AccessToken: $(System.AccessToken)
        mbpresteps:
        - checkout: self
          fetchDepth: 0 # avoid shallow clone so nbgv can do its work.
          clean: true
        - ${{ if parameters.EnableOptProf }}:
          - powershell: Write-Host "##vso[task.setvariable variable=PROFILINGINPUTSDROPNAME]$(azure-pipelines/variables/ProfilingInputsDropName.ps1)"
            displayName: ⚙ Set ProfilingInputsDropName for optprof

      outputParentDirectory: $(Build.ArtifactStagingDirectory)
      outputs:
      - ${{ each artifact_name in parameters.artifact_names }}:
        - ${{ if or(ne(artifact_name, 'testResults'), parameters.RunTests) }}:
          - output: pipelineArtifact
            displayName: 📢 Publish ${{ artifact_name }}-Windows
            targetPath: $(Build.ArtifactStagingDirectory)/${{ artifact_name }}-Windows
            artifactName: ${{ artifact_name }}-Windows
            condition: succeededOrFailed()
      - output: pipelineArtifact
        displayName: 📢 Publish VSInsertion-Windows
        targetPath: $(Build.ArtifactStagingDirectory)/VSInsertion-Windows
        artifactName: VSInsertion-Windows
      - ${{ if parameters.EnableLocalization }}:
        - output: pipelineArtifact
          displayName: 📢 Publish LocBin-Windows
          targetPath: $(Build.ArtifactStagingDirectory)/LocBin-Windows
          artifactName: LocBin-Windows
      - ${{ if parameters.EnableAPIScan }}:
        - output: pipelineArtifact
          displayName: 📢 Publish APIScanInputs
          targetPath: $(Build.ArtifactStagingDirectory)/APIScanInputs-Windows
          artifactName: APIScanInputs
  steps:
  - ${{ if not(parameters.Is1ESPT) }}:
    - checkout: self
      fetchDepth: 0 # avoid shallow clone so nbgv can do its work.
      clean: true
    - ${{ if parameters.EnableOptProf }}:
      - powershell: Write-Host "##vso[task.setvariable variable=PROFILINGINPUTSDROPNAME]$(azure-pipelines/variables/ProfilingInputsDropName.ps1)"
        displayName: ⚙ Set ProfilingInputsDropName for optprof

  - ${{ if eq(variables['Build.Reason'], 'Schedule') }}:
    - template: schedule-only-steps.yml

  - template: install-dependencies.yml

  - script: dotnet nbgv cloud -ca
    displayName: ⚙ Set build number
    name: nbgv

  - ${{ if eq(variables['system.collectionId'], '011b8bdf-6d56-4f87-be0d-0092136884d9') }}:
    - template: microbuild.before.yml
      parameters:
        EnableLocalization: ${{ parameters.EnableLocalization }}
        EnableOptProf: ${{ parameters.EnableOptProf }}
        IsOptProf: ${{ parameters.IsOptProf }}
        ShouldSkipOptimize: ${{ parameters.ShouldSkipOptimize }}
        RealSign: ${{ parameters.RealSign }}

  - template: dotnet.yml
    parameters:
      Is1ESPT: ${{ parameters.Is1ESPT }}
      RunTests: ${{ parameters.RunTests }}
      IsOptProf: ${{ parameters.IsOptProf }}

  - ${{ if and(parameters.EnableDotNetFormatCheck, not(parameters.EnableLinuxBuild)) }}:
    - script: dotnet format --verify-no-changes --no-restore
      displayName: 💅 Verify formatted code

  - ${{ if eq(variables['system.collectionId'], '011b8bdf-6d56-4f87-be0d-0092136884d9') }}:
    - template: microbuild.after.yml
      parameters:
        EnableOptProf: ${{ parameters.EnableOptProf }}
        IsOptProf: ${{ parameters.IsOptProf }}

- ${{ if not(parameters.IsOptProf) }}:
  - ${{ if parameters.EnableLinuxBuild }}:
    - job: Linux
      pool: ${{ parameters.linuxPool }}
      ${{ if eq(variables['system.collectionId'], '011b8bdf-6d56-4f87-be0d-0092136884d9') }}:
        templateContext:
          mb:
            ${{ if parameters.RealSign }}:
              signing:
                enabled: false # enable when building unique artifacts on this agent that must be signed
                signType: real
          outputParentDirectory: $(Build.ArtifactStagingDirectory)
          outputs:
          - ${{ each artifact_name in parameters.artifact_names }}:
            - ${{ if or(ne(artifact_name, 'testResults'), parameters.RunTests) }}:
              - output: pipelineArtifact
                displayName: 📢 Publish ${{ artifact_name }}-Linux
                targetPath: $(Build.ArtifactStagingDirectory)/${{ artifact_name }}-Linux
                artifactName: ${{ artifact_name }}-Linux
                condition: succeededOrFailed()
      steps:
      - checkout: self
        fetchDepth: 0 # avoid shallow clone so nbgv can do its work.
        clean: true
      - template: install-dependencies.yml
      - template: dotnet.yml
        parameters:
          Is1ESPT: ${{ parameters.Is1ESPT }}
          RunTests: ${{ parameters.RunTests }}
      - ${{ if parameters.EnableDotNetFormatCheck }}:
        - script: dotnet format --verify-no-changes --no-restore
          displayName: 💅 Verify formatted code

  - ${{ if parameters.EnableMacOSBuild }}:
    - job: macOS
      pool: ${{ parameters.macOSPool }}
      ${{ if eq(variables['system.collectionId'], '011b8bdf-6d56-4f87-be0d-0092136884d9') }}:
        templateContext:
          mb:
            ${{ if parameters.RealSign }}:
              signing:
                enabled: false # enable when building unique artifacts on this agent that must be signed
                signType: real
          outputParentDirectory: $(Build.ArtifactStagingDirectory)
          outputs:
          - ${{ each artifact_name in parameters.artifact_names }}:
            - ${{ if or(ne(artifact_name, 'testResults'), parameters.RunTests) }}:
              - output: pipelineArtifact
                displayName: 📢 Publish ${{ artifact_name }}-macOS
                targetPath: $(Build.ArtifactStagingDirectory)/${{ artifact_name }}-macOS
                artifactName: ${{ artifact_name }}-macOS
                condition: succeededOrFailed()
      steps:
      - checkout: self
        fetchDepth: 0 # avoid shallow clone so nbgv can do its work.
        clean: true
      - template: install-dependencies.yml
      - template: dotnet.yml
        parameters:
          Is1ESPT: ${{ parameters.Is1ESPT }}
          RunTests: ${{ parameters.RunTests }}

  - job: WrapUp
    dependsOn:
    - Windows
    - ${{ if parameters.EnableLinuxBuild }}:
      - Linux
    - ${{ if parameters.EnableMacOSBuild }}:
      - macOS
    pool: ${{ parameters.windowsPool }} # Use Windows agent because PublishSymbols task requires it (https://github.com/microsoft/azure-pipelines-tasks/issues/13821).
    condition: succeededOrFailed()
    steps:
    - checkout: self
      fetchDepth: 0 # avoid shallow clone so nbgv can do its work.
      clean: true
    - template: install-dependencies.yml
      parameters:
        initArgs: -NoRestore
    - template: publish-symbols.yml
      parameters:
        EnableLinuxBuild: ${{ parameters.EnableLinuxBuild }}
        EnableMacOSBuild: ${{ parameters.EnableMacOSBuild }}
    - ${{ if parameters.RunTests }}:
      - template: publish-codecoverage.yml
        parameters:
          EnableLinuxBuild: ${{ parameters.EnableLinuxBuild }}
          EnableMacOSBuild: ${{ parameters.EnableMacOSBuild }}

  - ${{ if parameters.EnableAPIScan }}:
    - template: apiscan.yml
      parameters:
        windowsPool: ${{ parameters.windowsPool }}<|MERGE_RESOLUTION|>--- conflicted
+++ resolved
@@ -6,16 +6,16 @@
 # Whether this repo uses OptProf to optimize the built binaries.
 - name: EnableOptProf
   type: boolean
-  default: false
+  default: true
 # Whether this repo is localized.
 - name: EnableLocalization
   type: boolean
-  default: false
+  default: true
 # Whether to run `dotnet format` as part of the build to ensure code style consistency.
 # This is just one of a a few mechanisms to enforce code style consistency.
 - name: EnableDotNetFormatCheck
   type: boolean
-  default: true
+  default: false # enable when we get it to pass
 # This lists the names of the artifacts that will be published *from every OS build agent*.
 # Any new azure-pipelines/artifacts/*.ps1 script needs to be added to this list.
 # If an artifact is only generated or collected on one OS, it should NOT be listed here,
@@ -50,13 +50,8 @@
 # Indicates whether the entrypoint file is 1ESPT compliant. Use this parameter to switch between publish tasks to fit 1ES or non-1ES needs.
 - name: Is1ESPT
   type: boolean
-<<<<<<< HEAD
-  default: true
-- name: IsOptProf
-=======
 
 - name: RealSign
->>>>>>> caf95ea5
   type: boolean
   default: false
 
@@ -69,16 +64,7 @@
 - name: RunTests
   type: boolean
   default: true
-<<<<<<< HEAD
-- name: EnableLocalization
-  type: boolean
-  default: true
-- name: EnableCompliance
-  type: boolean
-  default: false
-=======
-
->>>>>>> caf95ea5
+
 - name: EnableAPIScan
   type: boolean
   default: false
@@ -88,10 +74,6 @@
 # The OptProf.yml entrypoint sets this parameter to true so that collecting profile data isn't blocked by a prior lack of profile data.
 - name: ShouldSkipOptimize
   type: boolean
-<<<<<<< HEAD
-  default: false # enable when we get it to pass
-- name: artifact_names
-=======
   default: false
 
 # The pool parameters are set to defaults that work in the azure-public AzDO account.
@@ -101,7 +83,6 @@
   default:
     vmImage: windows-2022
 - name: linuxPool
->>>>>>> caf95ea5
   type: object
   default:
     vmImage: ubuntu-20.04

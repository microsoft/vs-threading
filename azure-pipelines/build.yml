parameters:
- name: windowsPool
  type: object
  default:
    vmImage: windows-2022
- name: ShouldSkipOptimize
- name: includeMacOS
- name: RunTests
  type: boolean
  default: true
- name: EnableCompliance
  type: boolean
  default: false
- name: EnableAPIScan
  type: boolean
  default: false

jobs:
- job: Windows
  pool: ${{ parameters.windowsPool }}
  timeoutInMinutes: 180 # Give plenty of time due to real signing
  variables:
  - ${{ if eq(variables['system.collectionId'], '011b8bdf-6d56-4f87-be0d-0092136884d9') }}:
    # https://dev.azure.com/devdiv/DevDiv/_wiki/wikis/DevDiv.wiki/25351/APIScan-step-by-step-guide-to-setting-up-a-Pipeline
    - group: VSCloudServices-APIScan # Expected to provide ApiScanClientId, ApiScanSecret, ApiScanTenant
  steps:
  - checkout: self
    fetchDepth: 0 # avoid shallow clone so nbgv can do its work.
    clean: true

  - ${{ if eq(variables['Build.Reason'], 'Schedule') }}:
    - template: schedule-only-steps.yml

  - template: install-dependencies.yml

  - script: dotnet nbgv cloud -ca
    displayName: ⚙ Set build number

  - ${{ if eq(variables['system.collectionId'], '011b8bdf-6d56-4f87-be0d-0092136884d9') }}:
    - template: microbuild.before.yml
      parameters:
        ShouldSkipOptimize: ${{ parameters.ShouldSkipOptimize }}

  - template: dotnet.yml
    parameters:
      RunTests: ${{ parameters.RunTests }}

  - ${{ if eq(variables['system.collectionId'], '011b8bdf-6d56-4f87-be0d-0092136884d9') }}:
    - template: microbuild.after.yml
      parameters:
        EnableCompliance: ${{ parameters.EnableCompliance }}
        EnableAPIScan: ${{ parameters.EnableAPIScan }}
    # Repeat this step to scoop up any artifacts that would only be collected after running microbuild.after.yml
    - powershell: azure-pipelines/artifacts/_pipelines.ps1 -ArtifactNameSuffix "-$(Agent.JobName)"
      failOnStderr: true
      displayName: Publish artifacts
      condition: succeededOrFailed()

- job: Linux
  condition: ne(variables['OptProf'], 'true')
  pool:
    vmImage: Ubuntu 20.04
  steps:
  - checkout: self
    fetchDepth: 0 # avoid shallow clone so nbgv can do its work.
    clean: true
  - template: install-dependencies.yml
  - template: dotnet.yml
    parameters:
      RunTests: ${{ parameters.RunTests }}
<<<<<<< HEAD
=======
  - script: dotnet format --verify-no-changes --no-restore
    displayName: 💅 Verify formatted code
  - template: expand-template.yml
>>>>>>> 4b35644d

- job: macOS
  condition: and(${{ parameters.includeMacOS }}, ne(variables['OptProf'], 'true'))
  pool:
    vmImage: macOS-12
  steps:
  - checkout: self
    fetchDepth: 0 # avoid shallow clone so nbgv can do its work.
    clean: true
  - template: install-dependencies.yml
  - template: dotnet.yml
    parameters:
      RunTests: ${{ parameters.RunTests }}

- job: WrapUp
  dependsOn:
  - Windows
  - Linux
  - macOS
  pool: ${{ parameters.windowsPool }} # Use Windows agent because PublishSymbols task requires it (https://github.com/microsoft/azure-pipelines-tasks/issues/13821).
  condition: ne(variables['OptProf'], 'true')
  steps:
  - checkout: self
    fetchDepth: 0 # avoid shallow clone so nbgv can do its work.
    clean: true
  - template: install-dependencies.yml
    parameters:
      initArgs: -NoRestore
  - template: publish-symbols.yml
    parameters:
      includeMacOS: ${{ parameters.includeMacOS }}
  - ${{ if parameters.RunTests }}:
    - template: publish-codecoverage.yml
      parameters:
        includeMacOS: ${{ parameters.includeMacOS }}<|MERGE_RESOLUTION|>--- conflicted
+++ resolved
@@ -68,12 +68,8 @@
   - template: dotnet.yml
     parameters:
       RunTests: ${{ parameters.RunTests }}
-<<<<<<< HEAD
-=======
   - script: dotnet format --verify-no-changes --no-restore
     displayName: 💅 Verify formatted code
-  - template: expand-template.yml
->>>>>>> 4b35644d
 
 - job: macOS
   condition: and(${{ parameters.includeMacOS }}, ne(variables['OptProf'], 'true'))

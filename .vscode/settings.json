--- conflicted
+++ resolved
@@ -5,12 +5,9 @@
   "omnisharp.enableEditorConfigSupport": true,
   "omnisharp.enableRoslynAnalyzers": true,
   "dotnet.completion.showCompletionItemsFromUnimportedNamespaces": true,
-<<<<<<< HEAD
-  "dotnet.defaultSolution": "Microsoft.VisualStudio.Threading.sln"
-=======
+  "dotnet.defaultSolution": "Microsoft.VisualStudio.Threading.sln",
   "editor.formatOnSave": true,
   "[xml]": {
     "editor.wordWrap": "off"
   }
->>>>>>> 4b35644d
 }
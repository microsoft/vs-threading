--- conflicted
+++ resolved
@@ -42,13 +42,9 @@
     <PackageVersion Include="xunit.abstractions" Version="2.0.3" />
     <PackageVersion Include="Xunit.Combinatorial" Version="1.6.24" />
     <PackageVersion Include="xunit.runner.visualstudio" Version="2.5.7" />
-<<<<<<< HEAD
     <PackageVersion Include="Xunit.SkippableFact" Version="1.4.13" />
     <PackageVersion Include="Xunit.StaFact" Version="1.1.11" />
-    <PackageVersion Include="xunit" Version="2.6.3" />
-=======
     <PackageVersion Include="xunit" Version="2.7.1" />
->>>>>>> dfd8a825
   </ItemGroup>
   <ItemGroup>
     <GlobalPackageReference Include="CSharpIsNullAnalyzer" Version="0.1.495" />

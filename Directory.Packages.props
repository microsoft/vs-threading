<?xml version="1.0" encoding="utf-8"?>
<Project>
  <!-- https://learn.microsoft.com/nuget/consume-packages/central-package-management -->
  <PropertyGroup>
    <ManagePackageVersionsCentrally>true</ManagePackageVersionsCentrally>
    <CentralPackageTransitivePinningEnabled>true</CentralPackageTransitivePinningEnabled>

    <MicroBuildVersion>2.0.149</MicroBuildVersion>
  </PropertyGroup>
  <ItemGroup>
    <PackageVersion Include="Microsoft.NET.Test.Sdk" Version="17.9.0" />
<<<<<<< HEAD
    <PackageVersion Include="Microsoft.VisualStudio.Internal.MicroBuild.NonShipping" Version="$(MicroBuildVersion)" />
    <PackageVersion Include="xunit.runner.visualstudio" Version="2.5.7" />
    <PackageVersion Include="xunit" Version="2.7.1" />
=======
    <PackageVersion Include="xunit.runner.visualstudio" Version="2.8.0" />
    <PackageVersion Include="xunit" Version="2.8.0" />
>>>>>>> ace93917
  </ItemGroup>
  <ItemGroup>
    <GlobalPackageReference Include="CSharpIsNullAnalyzer" Version="0.1.495" />
    <GlobalPackageReference Include="DotNetAnalyzers.DocumentationAnalyzers" Version="1.0.0-beta.59" />
    <GlobalPackageReference Include="Microsoft.VisualStudio.Internal.MicroBuild.VisualStudio" Version="$(MicroBuildVersion)" />
    <GlobalPackageReference Include="Nerdbank.GitVersioning" Version="3.6.133" />
    <GlobalPackageReference Include="Nullable" Version="1.3.1" />
    <GlobalPackageReference Include="StyleCop.Analyzers.Unstable" Version="1.2.0.556" />
  </ItemGroup>
  <ItemGroup>
    <!-- <GlobalPackageReference Include="Microsoft.SourceLink.AzureRepos.Git" Version="8.0.0" /> -->
    <GlobalPackageReference Include="Microsoft.SourceLink.GitHub" Version="8.0.0" />
  </ItemGroup>
</Project><|MERGE_RESOLUTION|>--- conflicted
+++ resolved
@@ -9,14 +9,9 @@
   </PropertyGroup>
   <ItemGroup>
     <PackageVersion Include="Microsoft.NET.Test.Sdk" Version="17.9.0" />
-<<<<<<< HEAD
     <PackageVersion Include="Microsoft.VisualStudio.Internal.MicroBuild.NonShipping" Version="$(MicroBuildVersion)" />
-    <PackageVersion Include="xunit.runner.visualstudio" Version="2.5.7" />
-    <PackageVersion Include="xunit" Version="2.7.1" />
-=======
     <PackageVersion Include="xunit.runner.visualstudio" Version="2.8.0" />
     <PackageVersion Include="xunit" Version="2.8.0" />
->>>>>>> ace93917
   </ItemGroup>
   <ItemGroup>
     <GlobalPackageReference Include="CSharpIsNullAnalyzer" Version="0.1.495" />

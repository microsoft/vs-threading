--- conflicted
+++ resolved
@@ -11,11 +11,7 @@
     <CodeAnalysisAnalyzerVersion>3.11.0-beta1.25076.3</CodeAnalysisAnalyzerVersion>
   </PropertyGroup>
   <ItemGroup>
-<<<<<<< HEAD
-    <PackageVersion Include="DNNE" Version="2.0.7" />
-=======
     <PackageVersion Include="DNNE" Version="2.0.8" />
->>>>>>> 45155628
     <PackageVersion Include="Microsoft.Bcl.AsyncInterfaces" Version="9.0.0" />
     <PackageVersion Include="Microsoft.CodeAnalysis" Version="$(CodeAnalysisVersion)" />
     <PackageVersion Include="Microsoft.CodeAnalysis.Analyzers" Version="3.11.0" />

<?xml version="1.0" encoding="utf-8"?>
<Project>
  <!-- https://learn.microsoft.com/nuget/consume-packages/central-package-management -->
  <PropertyGroup>
    <ManagePackageVersionsCentrally>true</ManagePackageVersionsCentrally>
    <CentralPackageTransitivePinningEnabled>true</CentralPackageTransitivePinningEnabled>
    <MicroBuildVersion>2.0.201</MicroBuildVersion>
    <CodeAnalysisVersion>3.11.0</CodeAnalysisVersion>
    <CodeAnalysisVersionForTests>4.13.0</CodeAnalysisVersionForTests>
    <CodefixTestingVersion>1.1.2</CodefixTestingVersion>
    <CodeAnalysisAnalyzerVersion>3.11.0-beta1.25076.3</CodeAnalysisAnalyzerVersion>
  </PropertyGroup>
  <ItemGroup>
    <PackageVersion Include="DNNE" Version="2.0.7" />
    <PackageVersion Include="Microsoft.Bcl.AsyncInterfaces" Version="9.0.0" />
    <PackageVersion Include="Microsoft.CodeAnalysis" Version="$(CodeAnalysisVersion)" />
    <PackageVersion Include="Microsoft.CodeAnalysis.Analyzers" Version="3.11.0" />
    <PackageVersion Include="Microsoft.CodeAnalysis.Common" Version="$(CodeAnalysisVersion)" />
    <PackageVersion Include="Microsoft.CodeAnalysis.CSharp" Version="$(CodeAnalysisVersion)" />
    <PackageVersion Include="Microsoft.CodeAnalysis.CSharp.CodeFix.Testing" Version="$(CodefixTestingVersion)" />
    <PackageVersion Include="Microsoft.CodeAnalysis.CSharp.CodeFix.Testing.XUnit" Version="$(CodefixTestingVersion)" />
    <PackageVersion Include="Microsoft.CodeAnalysis.VisualBasic" Version="$(CodeAnalysisVersion)" />
    <PackageVersion Include="Microsoft.CodeAnalysis.VisualBasic.CodeFix.Testing" Version="$(CodefixTestingVersion)" />
    <PackageVersion Include="Microsoft.CodeAnalysis.VisualBasic.CodeFix.Testing.XUnit" Version="$(CodefixTestingVersion)" />
    <PackageVersion Include="Microsoft.Diagnostics.Runtime.Utilities" Version="3.0.442202" />
    <PackageVersion Include="Microsoft.Diagnostics.Runtime" Version="3.1.512801" />
    <PackageVersion Include="Microsoft.VisualStudio.Interop" Version="17.13.40008" />
    <PackageVersion Include="Microsoft.VisualStudio.Shell.15.0" Version="17.13.40008" />
    <PackageVersion Include="Microsoft.VisualStudio.Shell.Framework" Version="17.13.40008" />
    <PackageVersion Include="Microsoft.VisualStudio.Validation" Version="17.8.8" />
    <PackageVersion Include="Microsoft.Win32.Registry" Version="5.0.0" />
    <PackageVersion Include="Microsoft.Windows.CsWin32" Version="0.3.162" />
    <PackageVersion Include="Nullable" Version="1.3.1" />
    <PackageVersion Include="System.Collections.Immutable" Version="8.0.0" />
    <PackageVersion Include="System.Memory" Version="4.6.0" />
    <PackageVersion Include="System.Runtime.CompilerServices.Unsafe" Version="6.1.0" />
    <PackageVersion Include="System.Threading.Tasks.Extensions" Version="4.6.0" />
    <PackageVersion Include="System.ValueTuple" Version="4.6.1" />
    <PackageVersion Include="xunit.abstractions" Version="2.0.3" />
    <PackageVersion Include="Xunit.Combinatorial" Version="1.6.24" />
    <PackageVersion Include="Xunit.SkippableFact" Version="1.5.23" />
    <PackageVersion Include="Xunit.StaFact" Version="1.2.69" />
  </ItemGroup>
  <ItemGroup Condition="'$(IsTestProject)'=='true'">
    <PackageVersion Update="Microsoft.CodeAnalysis" Version="$(CodeAnalysisVersionForTests)" />
    <PackageVersion Update="Microsoft.CodeAnalysis.Common" Version="$(CodeAnalysisVersionForTests)" />
    <PackageVersion Update="Microsoft.CodeAnalysis.CSharp" Version="$(CodeAnalysisVersionForTests)" />
    <PackageVersion Update="Microsoft.CodeAnalysis.VisualBasic" Version="$(CodeAnalysisVersionForTests)" />
  </ItemGroup>
  <ItemGroup Label="Library.Template">
    <PackageVersion Include="Microsoft.NET.Test.Sdk" Version="18.0.0" />
    <PackageVersion Include="Microsoft.VisualStudio.Internal.MicroBuild.NonShipping" Version="$(MicroBuildVersion)" />
<<<<<<< HEAD
    <PackageVersion Include="xunit.runner.visualstudio" Version="3.1.4" />
    <PackageVersion Include="xunit" Version="2.9.3" />
=======
    <PackageVersion Include="xunit.runner.visualstudio" Version="3.1.5" />
    <PackageVersion Include="xunit.v3" Version="3.1.0" />
>>>>>>> 3f2ca057
  </ItemGroup>
  <ItemGroup>
    <GlobalPackageReference Include="Microsoft.CodeAnalysis.ResxSourceGenerator" Version="$(CodeAnalysisAnalyzerVersion)" />
  </ItemGroup>
  <ItemGroup Label="Library.Template">
    <GlobalPackageReference Include="CSharpIsNullAnalyzer" Version="0.1.593" />
    <GlobalPackageReference Include="DotNetAnalyzers.DocumentationAnalyzers" Version="1.0.0-beta.59" />
    <GlobalPackageReference Include="Microsoft.VisualStudio.Internal.MicroBuild.VisualStudio" Version="$(MicroBuildVersion)" />
    <!-- The condition works around https://github.com/dotnet/sdk/issues/44951 -->
    <GlobalPackageReference Include="Nerdbank.GitVersioning" Version="3.8.118" Condition="!('$(TF_BUILD)'=='true' and '$(dotnetformat)'=='true')" />
    <GlobalPackageReference Include="PolySharp" Version="1.15.0" />
    <GlobalPackageReference Include="StyleCop.Analyzers.Unstable" Version="1.2.0.556" />
  </ItemGroup>
</Project><|MERGE_RESOLUTION|>--- conflicted
+++ resolved
@@ -50,13 +50,8 @@
   <ItemGroup Label="Library.Template">
     <PackageVersion Include="Microsoft.NET.Test.Sdk" Version="18.0.0" />
     <PackageVersion Include="Microsoft.VisualStudio.Internal.MicroBuild.NonShipping" Version="$(MicroBuildVersion)" />
-<<<<<<< HEAD
-    <PackageVersion Include="xunit.runner.visualstudio" Version="3.1.4" />
+    <PackageVersion Include="xunit.runner.visualstudio" Version="3.1.5" />
     <PackageVersion Include="xunit" Version="2.9.3" />
-=======
-    <PackageVersion Include="xunit.runner.visualstudio" Version="3.1.5" />
-    <PackageVersion Include="xunit.v3" Version="3.1.0" />
->>>>>>> 3f2ca057
   </ItemGroup>
   <ItemGroup>
     <GlobalPackageReference Include="Microsoft.CodeAnalysis.ResxSourceGenerator" Version="$(CodeAnalysisAnalyzerVersion)" />
